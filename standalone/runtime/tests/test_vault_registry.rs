mod mock;

use currency::Amount;
use mock::{assert_eq, *};

use crate::mock::{
    issue_testing_utils::{execute_issue, request_issue},
    redeem_testing_utils::{cancel_redeem, setup_redeem, ExecuteRedeemBuilder},
};

pub const USER: [u8; 32] = ALICE;
pub const VAULT: [u8; 32] = BOB;

fn test_with<R>(execute: impl Fn(VaultId) -> R) {
    let test_with = |currency_id, wrapped_id| {
        ExtBuilder::build().execute_with(|| {
            SecurityPallet::set_active_block_number(1);
            for currency_id in iter_collateral_currencies() {
                assert_ok!(OraclePallet::_set_exchange_rate(currency_id, FixedU128::one()));
            }
            if wrapped_id != Token(IBTC) {
                assert_ok!(OraclePallet::_set_exchange_rate(wrapped_id, FixedU128::one()));
            }
            UserData::force_to(USER, default_user_state());
            let vault_id = PrimitiveVaultId::new(account_of(VAULT), currency_id, wrapped_id);
            LiquidationVaultData::force_to(default_liquidation_vault_state(&vault_id.currencies));
            CoreVaultData::force_to(&vault_id, default_vault_state(&vault_id));

            execute(vault_id)
        });
    };
    test_with(Token(DOT), Token(KBTC));
    test_with(Token(KSM), Token(IBTC));
    test_with(Token(DOT), Token(IBTC));
    test_with(ForeignAsset(1), Token(IBTC));
}

fn deposit_collateral_and_issue(vault_id: VaultId) {
    let new_collateral = 10_000;
    assert_ok!(Call::VaultRegistry(VaultRegistryCall::deposit_collateral {
        currency_pair: vault_id.currencies.clone(),
        amount: new_collateral,
    })
    .dispatch(origin_of(account_of(VAULT))));

    let (issue_id, _) = request_issue(&vault_id, vault_id.wrapped(4_000));
    execute_issue(issue_id);
}

mod deposit_collateral_test {
    use super::{assert_eq, *};

    #[test]
    fn integration_test_vault_registry_deposit_collateral_below_capacity_succeeds() {
        test_with(|vault_id| {
            let currency_id = vault_id.collateral_currency();
            let amount = Amount::new(1_000, currency_id);

            assert_ok!(Call::VaultRegistry(VaultRegistryCall::deposit_collateral {
                currency_pair: vault_id.currencies.clone(),
                amount: amount.amount(),
            })
            .dispatch(origin_of(account_of(VAULT))));

            assert_eq!(
                ParachainState::get(&vault_id),
                ParachainState::get_default(&vault_id).with_changes(|_, vault, _, _| {
                    vault.backing_collateral += amount;
                    *vault.free_balance.get_mut(&vault.collateral_currency()).unwrap() -= amount;
                })
            );
        });
    }

    #[test]
    fn integration_test_vault_registry_lock_additional_at_capacity_succeeds() {
        test_with(|vault_id| {
            let currency_id = vault_id.collateral_currency();
            let amount = default_vault_free_balance(currency_id);

            assert_ok!(Call::VaultRegistry(VaultRegistryCall::deposit_collateral {
                currency_pair: vault_id.currencies.clone(),
                amount: amount.amount()
            })
            .dispatch(origin_of(account_of(VAULT))));

            assert_eq!(
                ParachainState::get(&vault_id),
                ParachainState::get_default(&vault_id).with_changes(|_, vault, _, _| {
                    vault.backing_collateral += amount;
                    *vault.free_balance.get_mut(&vault.collateral_currency()).unwrap() -= amount;
                })
            );
        });
    }

    #[test]
    fn integration_test_vault_registry_lock_additional_above_capacity_fails() {
        test_with(|vault_id| {
            let currency_id = vault_id.collateral_currency();
            let amount = default_vault_free_balance(currency_id).amount() + 1;

            assert_noop!(
                Call::VaultRegistry(VaultRegistryCall::deposit_collateral {
                    currency_pair: vault_id.currencies.clone(),
                    amount: amount
                })
                .dispatch(origin_of(account_of(VAULT))),
                TokensError::BalanceTooLow
            );
        });
    }

    #[test]
    fn integration_test_vault_registry_lock_additional_using_locked_tokens_fails() {
        ExtBuilder::build().execute_with(|| {
            let vault_id = VaultId::new(account_of(VAULT), DEFAULT_NATIVE_CURRENCY, DEFAULT_WRAPPED_CURRENCY);

            let currency_id = vault_id.collateral_currency();

            let amount_1 = 1000_000_000_000_000;

            let mut vault_data = default_vault_state(&vault_id);
            *vault_data.free_balance.get_mut(&currency_id).unwrap() = Amount::new(amount_1, currency_id);
            CoreVaultData::force_to(&vault_id, vault_data);

            let q = currency::get_free_balance::<Runtime>(currency_id, &vault_id.account_id);
            assert_eq!(q.amount(), amount_1);

            let span = <Runtime as escrow::Config>::Span::get();
            let current_height = SystemPallet::block_number();

            assert_ok!(Call::Escrow(EscrowCall::create_lock {
                amount: amount_1 / 2,
                unlock_height: current_height + span
            })
            .dispatch(origin_of(vault_id.account_id.clone())));

            assert_noop!(
                Call::VaultRegistry(VaultRegistryCall::deposit_collateral {
                    currency_pair: vault_id.currencies.clone(),
                    amount: amount_1
                })
                .dispatch(origin_of(vault_id.account_id.clone())),
                TokensError::LiquidityRestrictions
            );
        });
    }

    #[test]
    fn integration_test_vault_registry_lock_additional_respects_fund_limit() {
        test_with(|vault_id| {
            let currency_id = vault_id.collateral_currency();
            let mut vault_data = CoreVaultData::vault(vault_id.clone());
            *vault_data.free_balance.get_mut(&currency_id).unwrap() = Amount::new(FUND_LIMIT_CEILING, currency_id);

            CoreVaultData::force_to(&vault_id, vault_data);
            let current = VaultRegistryPallet::get_total_user_vault_collateral(&vault_id.currencies).unwrap();
            let remaining = FUND_LIMIT_CEILING - current.amount();

            assert_noop!(
                Call::VaultRegistry(VaultRegistryCall::deposit_collateral {
                    currency_pair: vault_id.currencies.clone(),
                    amount: remaining + 1
                })
                .dispatch(origin_of(account_of(VAULT))),
                VaultRegistryError::CurrencyCeilingExceeded
            );

            assert_ok!(Call::VaultRegistry(VaultRegistryCall::deposit_collateral {
                currency_pair: vault_id.currencies.clone(),
                amount: remaining,
            })
            .dispatch(origin_of(account_of(VAULT))));
        });
    }
}
mod withdraw_collateral_test {
<<<<<<< HEAD
    use vault_registry::types::ClientRelease;
=======
    use interbtc_runtime_standalone::UnsignedFixedPoint;
>>>>>>> f069ac9d

    use super::{assert_eq, *};

    fn required_collateral(vault_id: VaultId) -> Amount<Runtime> {
        VaultRegistryPallet::get_required_collateral_for_vault(vault_id).unwrap()
    }

    #[test]
    fn integration_test_vault_registry_withdraw_collateral_below_capacity_succeeds() {
        test_with(|vault_id| {
            let currency_id = vault_id.collateral_currency();
            let amount = Amount::new(1_000, currency_id);

            assert_ok!(Call::VaultRegistry(VaultRegistryCall::withdraw_collateral {
                currency_pair: vault_id.currencies.clone(),
                amount: amount.amount()
            })
            .dispatch(origin_of(account_of(VAULT))));

            assert_eq!(
                ParachainState::get(&vault_id),
                ParachainState::get_default(&vault_id).with_changes(|_, vault, _, _| {
                    vault.backing_collateral -= amount;
                    *vault.free_balance.get_mut(&vault.collateral_currency()).unwrap() += amount;
                })
            );
        });
    }

    #[test]
    fn integration_test_vault_registry_withdraw_at_capacity_succeeds() {
        test_with(|vault_id| {
            let currency_id = vault_id.collateral_currency();
            let amount = default_vault_backing_collateral(currency_id) - required_collateral(vault_id.clone());

            assert_ok!(Call::VaultRegistry(VaultRegistryCall::withdraw_collateral {
                currency_pair: vault_id.currencies.clone(),
                amount: amount.amount()
            })
            .dispatch(origin_of(account_of(VAULT))));

            assert_eq!(
                ParachainState::get(&vault_id),
                ParachainState::get_default(&vault_id).with_changes(|_, vault, _, _| {
                    vault.backing_collateral -= amount;
                    *vault.free_balance.get_mut(&vault.collateral_currency()).unwrap() += amount;
                })
            );
        });
    }

    #[test]
    fn integration_test_vault_registry_withdraw_above_capacity_fails() {
        test_with(|vault_id| {
            let currency_id = vault_id.collateral_currency();
            let amount = default_vault_backing_collateral(currency_id).amount()
                - required_collateral(vault_id.clone()).amount()
                + 1;

            assert_noop!(
                Call::VaultRegistry(VaultRegistryCall::withdraw_collateral {
                    currency_pair: vault_id.currencies.clone(),
                    amount: amount
                })
                .dispatch(origin_of(account_of(VAULT))),
                VaultRegistryError::InsufficientCollateral
            );
        });
    }

    #[test]
<<<<<<< HEAD
    fn integration_test_vault_registry_set_current_client_release_works() {
        test_with(|_vault_id| {
            let new_release = ClientRelease {
                uri: b"https://github.com/interlay/interbtc-clients/releases/download/1.14.0/vault-standalone-metadata"
                    .to_vec(),
                code_hash: H256::default(),
            };
            assert_ok!(Call::VaultRegistry(VaultRegistryCall::set_current_client_release {
                uri: new_release.uri.clone(),
                code_hash: new_release.code_hash.clone()
            })
            .dispatch(root()));
            assert_eq!(VaultRegistryPallet::current_client_release(), new_release);
        });
    }

    #[test]
    fn integration_test_vault_registry_set_pending_client_release_works() {
        test_with(|_vault_id| {
            let new_release = ClientRelease {
                uri: b"https://github.com/interlay/interbtc-clients/releases/download/1.15.0/vault-standalone-metadata"
                    .to_vec(),
                code_hash: H256::default(),
            };
            assert_ok!(Call::VaultRegistry(VaultRegistryCall::set_pending_client_release {
                uri: new_release.uri.clone(),
                code_hash: new_release.code_hash.clone()
            })
            .dispatch(root()));
            assert_eq!(VaultRegistryPallet::pending_client_release(), Some(new_release));
=======
    fn integration_test_vault_registry_withdraw_collateral_respects_custom_thresholds() {
        test_with(|vault_id| {
            let currency_id = vault_id.collateral_currency();
            let amount = default_vault_backing_collateral(currency_id) - required_collateral(vault_id.clone());

            assert_ok!(Call::VaultRegistry(VaultRegistryCall::set_custom_secure_threshold {
                currency_pair: vault_id.currencies.clone(),
                custom_threshold: UnsignedFixedPoint::checked_from_rational(20, 1),
            })
            .dispatch(origin_of(vault_id.account_id.clone())));

            assert_err!(
                Call::VaultRegistry(VaultRegistryCall::withdraw_collateral {
                    currency_pair: vault_id.currencies.clone(),
                    amount: amount.amount()
                })
                .dispatch(origin_of(account_of(VAULT))),
                VaultRegistryError::InsufficientCollateral
            );

            assert_ok!(Call::VaultRegistry(VaultRegistryCall::set_custom_secure_threshold {
                currency_pair: vault_id.currencies.clone(),
                custom_threshold: None,
            })
            .dispatch(origin_of(vault_id.account_id.clone())));

            assert_ok!(Call::VaultRegistry(VaultRegistryCall::withdraw_collateral {
                currency_pair: vault_id.currencies.clone(),
                amount: amount.amount()
            })
            .dispatch(origin_of(account_of(VAULT))));

            assert_eq!(
                ParachainState::get(&vault_id),
                ParachainState::get_default(&vault_id).with_changes(|_, vault, _, _| {
                    vault.backing_collateral -= amount;
                    *vault.free_balance.get_mut(&vault.collateral_currency()).unwrap() += amount;
                })
            );
>>>>>>> f069ac9d
        });
    }
}

#[test]
fn integration_test_vault_registry_with_parachain_shutdown_fails() {
    test_with(|vault_id| {
        SecurityPallet::set_status(StatusCode::Shutdown);

        assert_noop!(
            Call::VaultRegistry(VaultRegistryCall::register_vault {
                currency_pair: vault_id.currencies.clone(),
                collateral: 0,
            })
            .dispatch(origin_of(account_of(VAULT))),
            SystemError::CallFiltered
        );
        assert_noop!(
            Call::VaultRegistry(VaultRegistryCall::deposit_collateral {
                currency_pair: vault_id.currencies.clone(),
                amount: 0
            })
            .dispatch(origin_of(account_of(VAULT))),
            SystemError::CallFiltered
        );
        assert_noop!(
            Call::VaultRegistry(VaultRegistryCall::withdraw_collateral {
                currency_pair: vault_id.currencies.clone(),
                amount: 0
            })
            .dispatch(origin_of(account_of(VAULT))),
            SystemError::CallFiltered
        );
        assert_noop!(
            Call::VaultRegistry(VaultRegistryCall::register_public_key {
                public_key: Default::default()
            })
            .dispatch(origin_of(account_of(VAULT))),
            SystemError::CallFiltered
        );
        assert_noop!(
            Call::VaultRegistry(VaultRegistryCall::register_address {
                currency_pair: vault_id.currencies.clone(),
                btc_address: Default::default()
            })
            .dispatch(origin_of(account_of(VAULT))),
            SystemError::CallFiltered
        );
        assert_noop!(
            Call::VaultRegistry(VaultRegistryCall::accept_new_issues {
                currency_pair: vault_id.currencies.clone(),
                accept_new_issues: false
            })
            .dispatch(origin_of(account_of(VAULT))),
            SystemError::CallFiltered
        );
    });
}

#[test]
fn integration_test_vault_registry_undercollateralization_liquidation() {
    test_with(|vault_id| {
        let currency_id = vault_id.collateral_currency();
        let vault_data = default_vault_state(&vault_id);
        liquidate_vault(&vault_id);

        assert_eq!(
            ParachainState::get(&vault_id),
            ParachainState::get_default(&vault_id).with_changes(|_, vault, liquidation_vault, _| {
                let liquidation_vault = liquidation_vault.with_currency(&vault_id.currencies);

                liquidation_vault.collateral = Amount::new(
                    (default_vault_backing_collateral(currency_id).amount()
                        * (DEFAULT_VAULT_ISSUED + DEFAULT_VAULT_TO_BE_ISSUED - DEFAULT_VAULT_TO_BE_REDEEMED).amount())
                        / (DEFAULT_VAULT_ISSUED + DEFAULT_VAULT_TO_BE_ISSUED).amount(),
                    currency_id,
                );
                liquidation_vault.to_be_issued = vault_id.wrapped(DEFAULT_VAULT_TO_BE_ISSUED.amount());
                liquidation_vault.issued = vault_id.wrapped(DEFAULT_VAULT_ISSUED.amount());
                liquidation_vault.to_be_redeemed = vault_id.wrapped(DEFAULT_VAULT_TO_BE_REDEEMED.amount());

                vault.issued = vault_id.wrapped(0);
                vault.to_be_issued = vault_id.wrapped(0);
                vault.backing_collateral = Amount::new(0, currency_id);
                vault.liquidated_collateral =
                    default_vault_backing_collateral(currency_id) - liquidation_vault.collateral;
                vault.status = VaultStatus::Liquidated;
                *vault
                    .free_balance
                    .get_mut(&vault_data.replace_collateral.currency())
                    .unwrap() += vault_data.replace_collateral;
            })
        );
    });
}

#[test]
fn integration_test_vault_registry_register_respects_fund_limit() {
    test_with(|vault_id| {
        let currency_id = vault_id.collateral_currency();
        let mut vault_data = CoreVaultData::vault(vault_id.clone());
        *vault_data.free_balance.get_mut(&currency_id).unwrap() = Amount::new(FUND_LIMIT_CEILING, currency_id);

        let mut user_data = default_user_state();
        (*user_data.balances.get_mut(&currency_id).unwrap()).free = Amount::new(FUND_LIMIT_CEILING + 1, currency_id);

        UserData::force_to(USER, user_data);
        let user_vault_id = VaultId {
            account_id: account_of(USER),
            ..vault_id.clone()
        };

        let current = VaultRegistryPallet::get_total_user_vault_collateral(&vault_id.currencies).unwrap();
        let remaining = Amount::new(FUND_LIMIT_CEILING, current.currency()) - current;

        // not asserting noop since this func registers a public key first
        assert_err!(
            get_register_vault_result(&user_vault_id, remaining.with_amount(|x| x + 1)),
            VaultRegistryError::CurrencyCeilingExceeded
        );

        assert_ok!(get_register_vault_result(&user_vault_id, remaining));
    });
}

#[test]
fn integration_test_vault_registry_cannot_recover_active_vault() {
    test_with(|vault_id| {
        assert_noop!(
            Call::VaultRegistry(VaultRegistryCall::recover_vault_id {
                currency_pair: vault_id.currencies.clone(),
            })
            .dispatch(origin_of(account_of(VAULT))),
            VaultRegistryError::VaultNotRecoverable
        );
    });
}

#[test]
fn integration_test_vault_registry_nonexistent_vault_cannot_be_recovered() {
    test_with(|vault_id| {
        assert_noop!(
            Call::VaultRegistry(VaultRegistryCall::recover_vault_id {
                currency_pair: vault_id.currencies.clone(),
            })
            .dispatch(origin_of(account_of(USER))),
            VaultRegistryError::VaultNotFound
        );
    });
}

#[test]
fn integration_test_vault_registry_undercollateralization_recovery_fails() {
    test_with(|vault_id| {
        liquidate_vault_with_status(&vault_id, VaultStatus::Liquidated);
        // `to_be_redeemeded` tokens are non-zero
        assert_err!(
            Call::VaultRegistry(VaultRegistryCall::recover_vault_id {
                currency_pair: vault_id.currencies.clone(),
            })
            .dispatch(origin_of(account_of(VAULT))),
            VaultRegistryError::VaultNotRecoverable
        );
    });
}

fn default_liquidation_recovery_vault(vault_id: &VaultId) -> CoreVaultData {
    let mut vault_data = default_vault_state(&vault_id);
    vault_data.to_be_redeemed = vault_id.wrapped(0);
    vault_data.to_be_replaced = vault_id.wrapped(0);
    vault_data
}

#[test]
fn integration_test_vault_registry_undercollateralization_recovery_works() {
    test_with(|vault_id| {
        let vault_data = default_liquidation_recovery_vault(&vault_id);
        CoreVaultData::force_to(&vault_id, vault_data.clone());
        liquidate_vault_with_status(&vault_id, VaultStatus::Liquidated);

        let pre_recovery_state = ParachainState::get(&vault_id);
        assert_ok!(Call::VaultRegistry(VaultRegistryCall::recover_vault_id {
            currency_pair: vault_id.currencies.clone(),
        })
        .dispatch(origin_of(account_of(VAULT))));

        assert_eq!(
            ParachainState::get(&vault_id),
            pre_recovery_state.with_changes(|_, vault, _, _| {
                vault.status = VaultStatus::Active(true);
            })
        );
        deposit_collateral_and_issue(vault_id);
    });
}

#[test]
fn integration_test_vault_registry_theft_recovery_fails() {
    test_with(|vault_id| {
        liquidate_vault_with_status(&vault_id, VaultStatus::CommittedTheft);
        // `to_be_redeemeded` tokens are non-zero
        assert_err!(
            Call::VaultRegistry(VaultRegistryCall::recover_vault_id {
                currency_pair: vault_id.currencies.clone(),
            })
            .dispatch(origin_of(account_of(VAULT))),
            VaultRegistryError::VaultNotRecoverable
        );
    });
}

#[test]
fn integration_test_vault_registry_theft_recovery_works() {
    test_with(|vault_id| {
        let vault_data = default_liquidation_recovery_vault(&vault_id);
        CoreVaultData::force_to(
            &vault_id,
            CoreVaultData {
                backing_collateral: vault_data.backing_collateral * 2,
                ..vault_data.clone()
            },
        );

        assert_ok!(VaultRegistryPallet::liquidate_vault_with_status(
            &vault_id,
            VaultStatus::CommittedTheft,
            None
        ));

        let pre_recovery_state = ParachainState::get(&vault_id);
        assert_ok!(Call::VaultRegistry(VaultRegistryCall::recover_vault_id {
            currency_pair: vault_id.currencies.clone(),
        })
        .dispatch(origin_of(account_of(VAULT))));

        assert_eq!(
            ParachainState::get(&vault_id),
            pre_recovery_state.with_changes(|_, vault, _, _| {
                vault.status = VaultStatus::Active(true);
            })
        );
        deposit_collateral_and_issue(vault_id);
    });
}

#[test]
fn integration_test_vault_registry_theft_recovery_with_executed_redeem_works() {
    test_with(|vault_id| {
        let vault_data = default_liquidation_recovery_vault(&vault_id);
        CoreVaultData::force_to(&vault_id, vault_data.clone());
        // create an open redeem
        let redeem_id = setup_redeem(vault_id.wrapped(10_000), USER, &vault_id);

        assert_ok!(VaultRegistryPallet::liquidate_vault_with_status(
            &vault_id,
            VaultStatus::CommittedTheft,
            None
        ));
        assert_err!(
            Call::VaultRegistry(VaultRegistryCall::recover_vault_id {
                currency_pair: vault_id.currencies.clone(),
            })
            .dispatch(origin_of(account_of(VAULT))),
            VaultRegistryError::VaultNotRecoverable
        );
        let redeem = RedeemPallet::get_open_redeem_request_from_id(&redeem_id).unwrap();
        ExecuteRedeemBuilder::new(redeem_id)
            .with_amount(redeem.amount_btc())
            .assert_execute();

        assert_ok!(Call::VaultRegistry(VaultRegistryCall::recover_vault_id {
            currency_pair: vault_id.currencies.clone(),
        })
        .dispatch(origin_of(account_of(VAULT))));
    });
}

#[test]
fn integration_test_vault_registry_theft_recovery_with_cancelled_redeem_works() {
    test_with(|vault_id| {
        let vault_data = default_liquidation_recovery_vault(&vault_id);
        CoreVaultData::force_to(&vault_id, vault_data.clone());
        // create an open redeem
        let redeem_id = setup_redeem(vault_id.wrapped(10_000), USER, &vault_id);

        assert_ok!(VaultRegistryPallet::liquidate_vault_with_status(
            &vault_id,
            VaultStatus::CommittedTheft,
            None
        ));
        assert_err!(
            Call::VaultRegistry(VaultRegistryCall::recover_vault_id {
                currency_pair: vault_id.currencies.clone(),
            })
            .dispatch(origin_of(account_of(VAULT))),
            VaultRegistryError::VaultNotRecoverable
        );
        mine_blocks(12);
        SecurityPallet::set_active_block_number(1100);
        cancel_redeem(redeem_id, USER, true);

        assert_ok!(Call::VaultRegistry(VaultRegistryCall::recover_vault_id {
            currency_pair: vault_id.currencies.clone(),
        })
        .dispatch(origin_of(account_of(VAULT))));
    });
}<|MERGE_RESOLUTION|>--- conflicted
+++ resolved
@@ -176,11 +176,7 @@
     }
 }
 mod withdraw_collateral_test {
-<<<<<<< HEAD
-    use vault_registry::types::ClientRelease;
-=======
     use interbtc_runtime_standalone::UnsignedFixedPoint;
->>>>>>> f069ac9d
 
     use super::{assert_eq, *};
 
@@ -251,8 +247,295 @@
         });
     }
 
-    #[test]
-<<<<<<< HEAD
+    fn integration_test_vault_registry_withdraw_collateral_respects_custom_thresholds() {
+        test_with(|vault_id| {
+            let currency_id = vault_id.collateral_currency();
+            let amount = default_vault_backing_collateral(currency_id) - required_collateral(vault_id.clone());
+
+            assert_ok!(Call::VaultRegistry(VaultRegistryCall::set_custom_secure_threshold {
+                currency_pair: vault_id.currencies.clone(),
+                custom_threshold: UnsignedFixedPoint::checked_from_rational(20, 1),
+            })
+            .dispatch(origin_of(vault_id.account_id.clone())));
+
+            assert_err!(
+                Call::VaultRegistry(VaultRegistryCall::withdraw_collateral {
+                    currency_pair: vault_id.currencies.clone(),
+                    amount: amount.amount()
+                })
+                .dispatch(origin_of(account_of(VAULT))),
+                VaultRegistryError::InsufficientCollateral
+            );
+
+            assert_ok!(Call::VaultRegistry(VaultRegistryCall::set_custom_secure_threshold {
+                currency_pair: vault_id.currencies.clone(),
+                custom_threshold: None,
+            })
+            .dispatch(origin_of(vault_id.account_id.clone())));
+
+            assert_ok!(Call::VaultRegistry(VaultRegistryCall::withdraw_collateral {
+                currency_pair: vault_id.currencies.clone(),
+                amount: amount.amount()
+            })
+            .dispatch(origin_of(account_of(VAULT))));
+
+            assert_eq!(
+                ParachainState::get(&vault_id),
+                ParachainState::get_default(&vault_id).with_changes(|_, vault, _, _| {
+                    vault.backing_collateral -= amount;
+                    *vault.free_balance.get_mut(&vault.collateral_currency()).unwrap() += amount;
+                })
+            );
+        });
+    }
+}
+
+#[test]
+fn integration_test_vault_registry_with_parachain_shutdown_fails() {
+    test_with(|vault_id| {
+        SecurityPallet::set_status(StatusCode::Shutdown);
+
+        assert_noop!(
+            Call::VaultRegistry(VaultRegistryCall::register_vault {
+                currency_pair: vault_id.currencies.clone(),
+                collateral: 0,
+            })
+            .dispatch(origin_of(account_of(VAULT))),
+            SystemError::CallFiltered
+        );
+        assert_noop!(
+            Call::VaultRegistry(VaultRegistryCall::deposit_collateral {
+                currency_pair: vault_id.currencies.clone(),
+                amount: 0
+            })
+            .dispatch(origin_of(account_of(VAULT))),
+            SystemError::CallFiltered
+        );
+        assert_noop!(
+            Call::VaultRegistry(VaultRegistryCall::withdraw_collateral {
+                currency_pair: vault_id.currencies.clone(),
+                amount: 0
+            })
+            .dispatch(origin_of(account_of(VAULT))),
+            SystemError::CallFiltered
+        );
+        assert_noop!(
+            Call::VaultRegistry(VaultRegistryCall::register_public_key {
+                public_key: Default::default()
+            })
+            .dispatch(origin_of(account_of(VAULT))),
+            SystemError::CallFiltered
+        );
+        assert_noop!(
+            Call::VaultRegistry(VaultRegistryCall::register_address {
+                currency_pair: vault_id.currencies.clone(),
+                btc_address: Default::default()
+            })
+            .dispatch(origin_of(account_of(VAULT))),
+            SystemError::CallFiltered
+        );
+        assert_noop!(
+            Call::VaultRegistry(VaultRegistryCall::accept_new_issues {
+                currency_pair: vault_id.currencies.clone(),
+                accept_new_issues: false
+            })
+            .dispatch(origin_of(account_of(VAULT))),
+            SystemError::CallFiltered
+        );
+    });
+}
+
+#[test]
+fn integration_test_vault_registry_undercollateralization_liquidation() {
+    test_with(|vault_id| {
+        let currency_id = vault_id.collateral_currency();
+        let vault_data = default_vault_state(&vault_id);
+        liquidate_vault(&vault_id);
+
+        assert_eq!(
+            ParachainState::get(&vault_id),
+            ParachainState::get_default(&vault_id).with_changes(|_, vault, liquidation_vault, _| {
+                let liquidation_vault = liquidation_vault.with_currency(&vault_id.currencies);
+
+                liquidation_vault.collateral = Amount::new(
+                    (default_vault_backing_collateral(currency_id).amount()
+                        * (DEFAULT_VAULT_ISSUED + DEFAULT_VAULT_TO_BE_ISSUED - DEFAULT_VAULT_TO_BE_REDEEMED).amount())
+                        / (DEFAULT_VAULT_ISSUED + DEFAULT_VAULT_TO_BE_ISSUED).amount(),
+                    currency_id,
+                );
+                liquidation_vault.to_be_issued = vault_id.wrapped(DEFAULT_VAULT_TO_BE_ISSUED.amount());
+                liquidation_vault.issued = vault_id.wrapped(DEFAULT_VAULT_ISSUED.amount());
+                liquidation_vault.to_be_redeemed = vault_id.wrapped(DEFAULT_VAULT_TO_BE_REDEEMED.amount());
+
+                vault.issued = vault_id.wrapped(0);
+                vault.to_be_issued = vault_id.wrapped(0);
+                vault.backing_collateral = Amount::new(0, currency_id);
+                vault.liquidated_collateral =
+                    default_vault_backing_collateral(currency_id) - liquidation_vault.collateral;
+                vault.status = VaultStatus::Liquidated;
+                *vault
+                    .free_balance
+                    .get_mut(&vault_data.replace_collateral.currency())
+                    .unwrap() += vault_data.replace_collateral;
+            })
+        );
+    });
+}
+
+#[test]
+fn integration_test_vault_registry_register_respects_fund_limit() {
+    test_with(|vault_id| {
+        let currency_id = vault_id.collateral_currency();
+        let mut vault_data = CoreVaultData::vault(vault_id.clone());
+        *vault_data.free_balance.get_mut(&currency_id).unwrap() = Amount::new(FUND_LIMIT_CEILING, currency_id);
+
+        let mut user_data = default_user_state();
+        (*user_data.balances.get_mut(&currency_id).unwrap()).free = Amount::new(FUND_LIMIT_CEILING + 1, currency_id);
+
+        UserData::force_to(USER, user_data);
+        let user_vault_id = VaultId {
+            account_id: account_of(USER),
+            ..vault_id.clone()
+        };
+
+        let current = VaultRegistryPallet::get_total_user_vault_collateral(&vault_id.currencies).unwrap();
+        let remaining = Amount::new(FUND_LIMIT_CEILING, current.currency()) - current;
+
+        // not asserting noop since this func registers a public key first
+        assert_err!(
+            get_register_vault_result(&user_vault_id, remaining.with_amount(|x| x + 1)),
+            VaultRegistryError::CurrencyCeilingExceeded
+        );
+
+        assert_ok!(get_register_vault_result(&user_vault_id, remaining));
+    });
+}
+
+#[test]
+fn integration_test_vault_registry_cannot_recover_active_vault() {
+    test_with(|vault_id| {
+        assert_noop!(
+            Call::VaultRegistry(VaultRegistryCall::recover_vault_id {
+                currency_pair: vault_id.currencies.clone(),
+            })
+            .dispatch(origin_of(account_of(VAULT))),
+            VaultRegistryError::VaultNotRecoverable
+        );
+    });
+}
+
+#[test]
+fn integration_test_vault_registry_nonexistent_vault_cannot_be_recovered() {
+    test_with(|vault_id| {
+        assert_noop!(
+            Call::VaultRegistry(VaultRegistryCall::recover_vault_id {
+                currency_pair: vault_id.currencies.clone(),
+            })
+            .dispatch(origin_of(account_of(USER))),
+            VaultRegistryError::VaultNotFound
+        );
+    });
+}
+
+#[test]
+fn integration_test_vault_registry_undercollateralization_recovery_fails() {
+    test_with(|vault_id| {
+        liquidate_vault_with_status(&vault_id, VaultStatus::Liquidated);
+        // `to_be_redeemeded` tokens are non-zero
+        assert_err!(
+            Call::VaultRegistry(VaultRegistryCall::recover_vault_id {
+                currency_pair: vault_id.currencies.clone(),
+            })
+            .dispatch(origin_of(account_of(VAULT))),
+            VaultRegistryError::VaultNotRecoverable
+        );
+    });
+}
+
+fn default_liquidation_recovery_vault(vault_id: &VaultId) -> CoreVaultData {
+    let mut vault_data = default_vault_state(&vault_id);
+    vault_data.to_be_redeemed = vault_id.wrapped(0);
+    vault_data.to_be_replaced = vault_id.wrapped(0);
+    vault_data
+}
+
+#[test]
+fn integration_test_vault_registry_undercollateralization_recovery_works() {
+    test_with(|vault_id| {
+        let vault_data = default_liquidation_recovery_vault(&vault_id);
+        CoreVaultData::force_to(&vault_id, vault_data.clone());
+        liquidate_vault_with_status(&vault_id, VaultStatus::Liquidated);
+
+        let pre_recovery_state = ParachainState::get(&vault_id);
+        assert_ok!(Call::VaultRegistry(VaultRegistryCall::recover_vault_id {
+            currency_pair: vault_id.currencies.clone(),
+        })
+        .dispatch(origin_of(account_of(VAULT))));
+
+        assert_eq!(
+            ParachainState::get(&vault_id),
+            pre_recovery_state.with_changes(|_, vault, _, _| {
+                vault.status = VaultStatus::Active(true);
+            })
+        );
+        deposit_collateral_and_issue(vault_id);
+    });
+}
+
+#[test]
+fn integration_test_vault_registry_theft_recovery_fails() {
+    test_with(|vault_id| {
+        liquidate_vault_with_status(&vault_id, VaultStatus::CommittedTheft);
+        // `to_be_redeemeded` tokens are non-zero
+        assert_err!(
+            Call::VaultRegistry(VaultRegistryCall::recover_vault_id {
+                currency_pair: vault_id.currencies.clone(),
+            })
+            .dispatch(origin_of(account_of(VAULT))),
+            VaultRegistryError::VaultNotRecoverable
+        );
+    });
+}
+
+#[test]
+fn integration_test_vault_registry_theft_recovery_works() {
+    test_with(|vault_id| {
+        let vault_data = default_liquidation_recovery_vault(&vault_id);
+        CoreVaultData::force_to(
+            &vault_id,
+            CoreVaultData {
+                backing_collateral: vault_data.backing_collateral * 2,
+                ..vault_data.clone()
+            },
+        );
+
+        assert_ok!(VaultRegistryPallet::liquidate_vault_with_status(
+            &vault_id,
+            VaultStatus::CommittedTheft,
+            None
+        ));
+
+        let pre_recovery_state = ParachainState::get(&vault_id);
+        assert_ok!(Call::VaultRegistry(VaultRegistryCall::recover_vault_id {
+            currency_pair: vault_id.currencies.clone(),
+        })
+        .dispatch(origin_of(account_of(VAULT))));
+
+        assert_eq!(
+            ParachainState::get(&vault_id),
+            pre_recovery_state.with_changes(|_, vault, _, _| {
+                vault.status = VaultStatus::Active(true);
+            })
+        );
+        deposit_collateral_and_issue(vault_id);
+    });
+}
+
+mod client_release {
+    use vault_registry::types::ClientRelease;
+    use super::{assert_eq, *};
+
+    #[test]
     fn integration_test_vault_registry_set_current_client_release_works() {
         test_with(|_vault_id| {
             let new_release = ClientRelease {
@@ -283,290 +566,8 @@
             })
             .dispatch(root()));
             assert_eq!(VaultRegistryPallet::pending_client_release(), Some(new_release));
-=======
-    fn integration_test_vault_registry_withdraw_collateral_respects_custom_thresholds() {
-        test_with(|vault_id| {
-            let currency_id = vault_id.collateral_currency();
-            let amount = default_vault_backing_collateral(currency_id) - required_collateral(vault_id.clone());
-
-            assert_ok!(Call::VaultRegistry(VaultRegistryCall::set_custom_secure_threshold {
-                currency_pair: vault_id.currencies.clone(),
-                custom_threshold: UnsignedFixedPoint::checked_from_rational(20, 1),
-            })
-            .dispatch(origin_of(vault_id.account_id.clone())));
-
-            assert_err!(
-                Call::VaultRegistry(VaultRegistryCall::withdraw_collateral {
-                    currency_pair: vault_id.currencies.clone(),
-                    amount: amount.amount()
-                })
-                .dispatch(origin_of(account_of(VAULT))),
-                VaultRegistryError::InsufficientCollateral
-            );
-
-            assert_ok!(Call::VaultRegistry(VaultRegistryCall::set_custom_secure_threshold {
-                currency_pair: vault_id.currencies.clone(),
-                custom_threshold: None,
-            })
-            .dispatch(origin_of(vault_id.account_id.clone())));
-
-            assert_ok!(Call::VaultRegistry(VaultRegistryCall::withdraw_collateral {
-                currency_pair: vault_id.currencies.clone(),
-                amount: amount.amount()
-            })
-            .dispatch(origin_of(account_of(VAULT))));
-
-            assert_eq!(
-                ParachainState::get(&vault_id),
-                ParachainState::get_default(&vault_id).with_changes(|_, vault, _, _| {
-                    vault.backing_collateral -= amount;
-                    *vault.free_balance.get_mut(&vault.collateral_currency()).unwrap() += amount;
-                })
-            );
->>>>>>> f069ac9d
-        });
-    }
-}
-
-#[test]
-fn integration_test_vault_registry_with_parachain_shutdown_fails() {
-    test_with(|vault_id| {
-        SecurityPallet::set_status(StatusCode::Shutdown);
-
-        assert_noop!(
-            Call::VaultRegistry(VaultRegistryCall::register_vault {
-                currency_pair: vault_id.currencies.clone(),
-                collateral: 0,
-            })
-            .dispatch(origin_of(account_of(VAULT))),
-            SystemError::CallFiltered
-        );
-        assert_noop!(
-            Call::VaultRegistry(VaultRegistryCall::deposit_collateral {
-                currency_pair: vault_id.currencies.clone(),
-                amount: 0
-            })
-            .dispatch(origin_of(account_of(VAULT))),
-            SystemError::CallFiltered
-        );
-        assert_noop!(
-            Call::VaultRegistry(VaultRegistryCall::withdraw_collateral {
-                currency_pair: vault_id.currencies.clone(),
-                amount: 0
-            })
-            .dispatch(origin_of(account_of(VAULT))),
-            SystemError::CallFiltered
-        );
-        assert_noop!(
-            Call::VaultRegistry(VaultRegistryCall::register_public_key {
-                public_key: Default::default()
-            })
-            .dispatch(origin_of(account_of(VAULT))),
-            SystemError::CallFiltered
-        );
-        assert_noop!(
-            Call::VaultRegistry(VaultRegistryCall::register_address {
-                currency_pair: vault_id.currencies.clone(),
-                btc_address: Default::default()
-            })
-            .dispatch(origin_of(account_of(VAULT))),
-            SystemError::CallFiltered
-        );
-        assert_noop!(
-            Call::VaultRegistry(VaultRegistryCall::accept_new_issues {
-                currency_pair: vault_id.currencies.clone(),
-                accept_new_issues: false
-            })
-            .dispatch(origin_of(account_of(VAULT))),
-            SystemError::CallFiltered
-        );
-    });
-}
-
-#[test]
-fn integration_test_vault_registry_undercollateralization_liquidation() {
-    test_with(|vault_id| {
-        let currency_id = vault_id.collateral_currency();
-        let vault_data = default_vault_state(&vault_id);
-        liquidate_vault(&vault_id);
-
-        assert_eq!(
-            ParachainState::get(&vault_id),
-            ParachainState::get_default(&vault_id).with_changes(|_, vault, liquidation_vault, _| {
-                let liquidation_vault = liquidation_vault.with_currency(&vault_id.currencies);
-
-                liquidation_vault.collateral = Amount::new(
-                    (default_vault_backing_collateral(currency_id).amount()
-                        * (DEFAULT_VAULT_ISSUED + DEFAULT_VAULT_TO_BE_ISSUED - DEFAULT_VAULT_TO_BE_REDEEMED).amount())
-                        / (DEFAULT_VAULT_ISSUED + DEFAULT_VAULT_TO_BE_ISSUED).amount(),
-                    currency_id,
-                );
-                liquidation_vault.to_be_issued = vault_id.wrapped(DEFAULT_VAULT_TO_BE_ISSUED.amount());
-                liquidation_vault.issued = vault_id.wrapped(DEFAULT_VAULT_ISSUED.amount());
-                liquidation_vault.to_be_redeemed = vault_id.wrapped(DEFAULT_VAULT_TO_BE_REDEEMED.amount());
-
-                vault.issued = vault_id.wrapped(0);
-                vault.to_be_issued = vault_id.wrapped(0);
-                vault.backing_collateral = Amount::new(0, currency_id);
-                vault.liquidated_collateral =
-                    default_vault_backing_collateral(currency_id) - liquidation_vault.collateral;
-                vault.status = VaultStatus::Liquidated;
-                *vault
-                    .free_balance
-                    .get_mut(&vault_data.replace_collateral.currency())
-                    .unwrap() += vault_data.replace_collateral;
-            })
-        );
-    });
-}
-
-#[test]
-fn integration_test_vault_registry_register_respects_fund_limit() {
-    test_with(|vault_id| {
-        let currency_id = vault_id.collateral_currency();
-        let mut vault_data = CoreVaultData::vault(vault_id.clone());
-        *vault_data.free_balance.get_mut(&currency_id).unwrap() = Amount::new(FUND_LIMIT_CEILING, currency_id);
-
-        let mut user_data = default_user_state();
-        (*user_data.balances.get_mut(&currency_id).unwrap()).free = Amount::new(FUND_LIMIT_CEILING + 1, currency_id);
-
-        UserData::force_to(USER, user_data);
-        let user_vault_id = VaultId {
-            account_id: account_of(USER),
-            ..vault_id.clone()
-        };
-
-        let current = VaultRegistryPallet::get_total_user_vault_collateral(&vault_id.currencies).unwrap();
-        let remaining = Amount::new(FUND_LIMIT_CEILING, current.currency()) - current;
-
-        // not asserting noop since this func registers a public key first
-        assert_err!(
-            get_register_vault_result(&user_vault_id, remaining.with_amount(|x| x + 1)),
-            VaultRegistryError::CurrencyCeilingExceeded
-        );
-
-        assert_ok!(get_register_vault_result(&user_vault_id, remaining));
-    });
-}
-
-#[test]
-fn integration_test_vault_registry_cannot_recover_active_vault() {
-    test_with(|vault_id| {
-        assert_noop!(
-            Call::VaultRegistry(VaultRegistryCall::recover_vault_id {
-                currency_pair: vault_id.currencies.clone(),
-            })
-            .dispatch(origin_of(account_of(VAULT))),
-            VaultRegistryError::VaultNotRecoverable
-        );
-    });
-}
-
-#[test]
-fn integration_test_vault_registry_nonexistent_vault_cannot_be_recovered() {
-    test_with(|vault_id| {
-        assert_noop!(
-            Call::VaultRegistry(VaultRegistryCall::recover_vault_id {
-                currency_pair: vault_id.currencies.clone(),
-            })
-            .dispatch(origin_of(account_of(USER))),
-            VaultRegistryError::VaultNotFound
-        );
-    });
-}
-
-#[test]
-fn integration_test_vault_registry_undercollateralization_recovery_fails() {
-    test_with(|vault_id| {
-        liquidate_vault_with_status(&vault_id, VaultStatus::Liquidated);
-        // `to_be_redeemeded` tokens are non-zero
-        assert_err!(
-            Call::VaultRegistry(VaultRegistryCall::recover_vault_id {
-                currency_pair: vault_id.currencies.clone(),
-            })
-            .dispatch(origin_of(account_of(VAULT))),
-            VaultRegistryError::VaultNotRecoverable
-        );
-    });
-}
-
-fn default_liquidation_recovery_vault(vault_id: &VaultId) -> CoreVaultData {
-    let mut vault_data = default_vault_state(&vault_id);
-    vault_data.to_be_redeemed = vault_id.wrapped(0);
-    vault_data.to_be_replaced = vault_id.wrapped(0);
-    vault_data
-}
-
-#[test]
-fn integration_test_vault_registry_undercollateralization_recovery_works() {
-    test_with(|vault_id| {
-        let vault_data = default_liquidation_recovery_vault(&vault_id);
-        CoreVaultData::force_to(&vault_id, vault_data.clone());
-        liquidate_vault_with_status(&vault_id, VaultStatus::Liquidated);
-
-        let pre_recovery_state = ParachainState::get(&vault_id);
-        assert_ok!(Call::VaultRegistry(VaultRegistryCall::recover_vault_id {
-            currency_pair: vault_id.currencies.clone(),
-        })
-        .dispatch(origin_of(account_of(VAULT))));
-
-        assert_eq!(
-            ParachainState::get(&vault_id),
-            pre_recovery_state.with_changes(|_, vault, _, _| {
-                vault.status = VaultStatus::Active(true);
-            })
-        );
-        deposit_collateral_and_issue(vault_id);
-    });
-}
-
-#[test]
-fn integration_test_vault_registry_theft_recovery_fails() {
-    test_with(|vault_id| {
-        liquidate_vault_with_status(&vault_id, VaultStatus::CommittedTheft);
-        // `to_be_redeemeded` tokens are non-zero
-        assert_err!(
-            Call::VaultRegistry(VaultRegistryCall::recover_vault_id {
-                currency_pair: vault_id.currencies.clone(),
-            })
-            .dispatch(origin_of(account_of(VAULT))),
-            VaultRegistryError::VaultNotRecoverable
-        );
-    });
-}
-
-#[test]
-fn integration_test_vault_registry_theft_recovery_works() {
-    test_with(|vault_id| {
-        let vault_data = default_liquidation_recovery_vault(&vault_id);
-        CoreVaultData::force_to(
-            &vault_id,
-            CoreVaultData {
-                backing_collateral: vault_data.backing_collateral * 2,
-                ..vault_data.clone()
-            },
-        );
-
-        assert_ok!(VaultRegistryPallet::liquidate_vault_with_status(
-            &vault_id,
-            VaultStatus::CommittedTheft,
-            None
-        ));
-
-        let pre_recovery_state = ParachainState::get(&vault_id);
-        assert_ok!(Call::VaultRegistry(VaultRegistryCall::recover_vault_id {
-            currency_pair: vault_id.currencies.clone(),
-        })
-        .dispatch(origin_of(account_of(VAULT))));
-
-        assert_eq!(
-            ParachainState::get(&vault_id),
-            pre_recovery_state.with_changes(|_, vault, _, _| {
-                vault.status = VaultStatus::Active(true);
-            })
-        );
-        deposit_collateral_and_issue(vault_id);
-    });
+        });
+    }
 }
 
 #[test]
