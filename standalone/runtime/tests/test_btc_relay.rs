#![feature(exclusive_range_pattern)]
mod bitcoin_data;
mod mock;

use bitcoin_data::{get_bitcoin_testdata, get_fork_testdata};
use mock::{assert_eq, *};

type BTCRelayError = btc_relay::Error<Runtime>;

#[test]
fn integration_test_submit_block_headers_and_verify_transaction_inclusion() {
    ExtBuilder::build().execute_without_relay_init(|| {
        // reduce number of blocks to reduce testing time, but higher than 2016 blocks for difficulty adjustment
        const BLOCKS_TO_TEST: usize = 2_100;

        // load blocks with transactions
        let test_data = get_bitcoin_testdata();

        SecurityPallet::set_active_block_number(1);

        // store all block headers. parachain_genesis is the first block
        // known in the parachain. Any block before will be rejected
        let parachain_genesis_header = test_data[0].get_raw_header();
        let parachain_genesis_height = test_data[0].height;

        assert_ok!(Call::Relay(RelayCall::initialize {
            raw_block_header: parachain_genesis_header,
            block_height: parachain_genesis_height
        })
        .dispatch(origin_of(account_of(ALICE))));
<<<<<<< HEAD

        for block in test_data.iter().skip(1).take(BLOCKS_TO_TEST) {
            let raw_header = block.get_raw_header();
            let parsed_block = bitcoin::parser::parse_block_header_lenient(&raw_header).unwrap();
            let prev_header_hash = parsed_block.hash_prev_block;

            // check that the previously submitted header and the current header are matching
            let best_block_hash = BTCRelayPallet::get_best_block();
            let best_height = BTCRelayPallet::get_best_block_height();

            assert!(best_height == block.height - 1);
            assert!(best_block_hash == prev_header_hash);

            // submit block hashes
            assert_ok!(Call::Relay(RelayCall::store_block_header(block.get_raw_header()))
                .dispatch(origin_of(account_of(ALICE))));
=======
        for block in test_data.iter().skip(1) {
            assert_ok!(Call::Relay(RelayCall::store_block_header {
                raw_block_header: block.get_raw_header()
            })
            .dispatch(origin_of(account_of(ALICE))));
>>>>>>> 014190cb

            assert_store_main_chain_header_event(block.height, block.get_block_hash(), account_of(ALICE));
        }
        SecurityPallet::set_active_block_number(1 + CONFIRMATIONS);

        // verify all transactions
        let current_height = btc_relay::Pallet::<Runtime>::get_best_block_height();
        for block in test_data.iter().take(BLOCKS_TO_TEST) {
            for tx in &block.test_txs {
                let txid = tx.get_txid();
                let raw_merkle_proof = tx.get_raw_merkle_proof();
                if block.height <= current_height - CONFIRMATIONS + 1 {
                    assert_ok!(Call::BTCRelay(BTCRelayCall::verify_transaction_inclusion {
                        tx_id: txid,
                        raw_merkle_proof: raw_merkle_proof,
                        confirmations: None,
                    })
                    .dispatch(origin_of(account_of(ALICE))));
                } else {
                    // expect to fail due to insufficient confirmations
                    assert_noop!(
                        Call::BTCRelay(BTCRelayCall::verify_transaction_inclusion {
                            tx_id: txid,
                            raw_merkle_proof: raw_merkle_proof,
                            confirmations: None,
                        })
                        .dispatch(origin_of(account_of(ALICE))),
                        BTCRelayError::BitcoinConfirmations
                    );
                }
            }
        }
    })
}

#[test]
fn integration_test_btc_relay_with_parachain_shutdown_fails() {
    ExtBuilder::build().execute_with(|| {
        SecurityPallet::set_status(StatusCode::Shutdown);

        assert_noop!(
            Call::BTCRelay(BTCRelayCall::verify_and_validate_transaction {
                raw_merkle_proof: Default::default(),
                confirmations: Default::default(),
                raw_tx: Default::default(),
                expected_btc: Default::default(),
                recipient_btc_address: Default::default(),
                op_return_id: Default::default()
            })
            .dispatch(origin_of(account_of(ALICE))),
            DispatchError::BadOrigin
        );
        assert_noop!(
            Call::BTCRelay(BTCRelayCall::verify_transaction_inclusion {
                tx_id: Default::default(),
                raw_merkle_proof: Default::default(),
                confirmations: Default::default()
            })
            .dispatch(origin_of(account_of(ALICE))),
            DispatchError::BadOrigin
        );
        assert_noop!(
            Call::BTCRelay(BTCRelayCall::validate_transaction {
                raw_tx: Default::default(),
                expected_btc: Default::default(),
                recipient_btc_address: Default::default(),
                op_return_id: Default::default()
            })
            .dispatch(origin_of(account_of(ALICE))),
            DispatchError::BadOrigin
        );
    })
}

#[test]
fn integration_test_submit_fork_headers() {
    ExtBuilder::build().execute_without_relay_init(|| {
        const NUM_FORK_HEADERS: u32 = 2;
        const NUM_FORK_HEADERS_PLUS_ONE: u32 = NUM_FORK_HEADERS + 1;
        const REORG_HEIGHT: u32 = NUM_FORK_HEADERS + CONFIRMATIONS;
        const FORK_DEPTH: u32 = CONFIRMATIONS + 1;
        const FORK_ID: u32 = 1;

        // Load blocks with transactions
        // First header in the set is testnet3 genesis
        // Next two headers in the set are fork headers at height 1 and 2
        // Remainder are headers in the canonical chain with height 1, 2, ...
        // https://github.com/bitcoin/bitcoin/blob/d6a59166a1879c1dd5b3a301847961f4b3f17742/test/functional/p2p_dos_header_tree.py#L39
        let test_data = get_fork_testdata();

        SecurityPallet::set_active_block_number(1);

        let genesis_height = 0;
        let raw_genesis_header = test_data[0];

        // Note: the testdata set is old and hence this is a block version below 4
        // Therefore, this is stored directly from the parsed block in the `btc-relay` pallet
        // without going through the `relay` pallet, which checks for the block version when parsing
        let genesis_header = bitcoin::parser::parse_block_header_lenient(&raw_genesis_header).unwrap();

        assert_ok!(BTCRelayPallet::initialize(
            account_of(ALICE),
            genesis_header,
            genesis_height
        ));

        // submit the two fork headers first so that they become the main chain
        // chains_index[0]: [0] -> [f1] -> [f2]
        for (index, raw_header) in test_data.iter().enumerate().skip(1).take(NUM_FORK_HEADERS as usize) {
            SecurityPallet::set_active_block_number(index as u32);
            let header = bitcoin::parser::parse_block_header_lenient(raw_header).unwrap();

            assert_ok!(BTCRelayPallet::store_block_header(&account_of(ALICE), header));
            assert_store_main_chain_header_event(index as u32, header.hash, account_of(ALICE));
        }

        // submit future main chain without genesis
        for (index, raw_header) in test_data.iter().enumerate().skip(1 + NUM_FORK_HEADERS as usize) {
            SecurityPallet::set_active_block_number(index as u32);
            let header = bitcoin::parser::parse_block_header_lenient(raw_header).unwrap();
            let height: u32 = index as u32 - NUM_FORK_HEADERS;

            assert_ok!(BTCRelayPallet::store_block_header(&account_of(ALICE), header));

            // depending on the height and header, we expect different events and chain state
            match height {
                // store future main chain headers as fork to equal height
                // chains_index[0]: [0] -> [f1] -> [f2]
                //                      \
                // chain_index[1]:       -> [1] -> [2]
                0..=NUM_FORK_HEADERS => assert_store_fork_header_event(FORK_ID, height, header.hash, account_of(ALICE)),
                // store CONFIRMATION - 1 more headers
                // chains_index[0]: [0] -> [f1] -> [f2]
                //                      \
                // chain_index[1]:       -> [1] -> [2] -> [3] -> [4] -> [5] -> [6] -> [7]
                NUM_FORK_HEADERS_PLUS_ONE..REORG_HEIGHT => {
                    assert_store_fork_header_event(FORK_ID, height, header.hash, account_of(ALICE));
                    assert_fork_ahead_of_main_chain_event(NUM_FORK_HEADERS, height, FORK_ID);
                }
                // store one more header to cause a reorg
                // chain_index[0]: [0] -> [1] -> [2] -> [3] -> [4] -> [5] -> [6] -> [7] -> [8]
                //                      \
                // chains_index[1]:     -> [f1] -> [f2]
                REORG_HEIGHT => {
                    assert_chain_reorg_event(header.hash, height, FORK_DEPTH);
                    assert_store_main_chain_header_event(height, header.hash, account_of(ALICE));
                }
                // store the remaining headers
                // chain_index[0]: [0] -> [1] -> [2] -> [3] -> [4] -> [5] -> [6] -> [7] -> [8] -> [9] -> ...
                //                      \
                // chains_index[1]:     -> [f1] -> [f2]
                _ => assert_store_main_chain_header_event(height, header.hash, account_of(ALICE)),
            }
        }
    })
}<|MERGE_RESOLUTION|>--- conflicted
+++ resolved
@@ -28,7 +28,6 @@
             block_height: parachain_genesis_height
         })
         .dispatch(origin_of(account_of(ALICE))));
-<<<<<<< HEAD
 
         for block in test_data.iter().skip(1).take(BLOCKS_TO_TEST) {
             let raw_header = block.get_raw_header();
@@ -45,13 +44,6 @@
             // submit block hashes
             assert_ok!(Call::Relay(RelayCall::store_block_header(block.get_raw_header()))
                 .dispatch(origin_of(account_of(ALICE))));
-=======
-        for block in test_data.iter().skip(1) {
-            assert_ok!(Call::Relay(RelayCall::store_block_header {
-                raw_block_header: block.get_raw_header()
-            })
-            .dispatch(origin_of(account_of(ALICE))));
->>>>>>> 014190cb
 
             assert_store_main_chain_header_event(block.height, block.get_block_hash(), account_of(ALICE));
         }
