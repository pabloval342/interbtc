mod mock;

use currency::Amount;
use mock::{assert_eq, *};
use refund::types::RefundRequestExt;

fn test_with<R>(execute: impl Fn(VaultId) -> R) {
    let test_with = |collateral_currency, wrapped_currency| {
        ExtBuilder::build().execute_with(|| {
            SecurityPallet::set_active_block_number(1);
            for currency_id in iter_collateral_currencies() {
                assert_ok!(OraclePallet::_set_exchange_rate(currency_id, FixedU128::one()));
            }
            if wrapped_currency != INTERBTC {
                assert_ok!(OraclePallet::_set_exchange_rate(wrapped_currency, FixedU128::one()));
            }
            let vault_id = VaultId::new(account_of(BOB), collateral_currency, wrapped_currency);
            CoreVaultData::force_to(&vault_id, default_vault_state(&vault_id));
            execute(vault_id)
        });
    };
    test_with(CurrencyId::KSM, CurrencyId::INTERBTC);
    test_with(CurrencyId::DOT, CurrencyId::INTERBTC);
    test_with(CurrencyId::DOT, CurrencyId::KBTC);
}

mod spec_based_tests {
    use super::{assert_eq, *};

    #[test]
    fn execute_refund_should_fail_when_parachain_has_shutdown() {
        // PRECONDITION: The parachain status MUST NOT be shutdown
        test_with(|_currency_id| {
            SecurityPallet::set_status(StatusCode::Shutdown);

            assert_noop!(
                Call::Refund(RefundCall::execute_refund(H256::zero(), vec![0u8; 32], vec![0u8; 32],))
                    .dispatch(origin_of(account_of(BOB))),
                SecurityError::ParachainShutdown,
            );
        });
    }

    #[test]
    fn execute_refund_should_fail_when_no_request_exists() {
        test_with(|_currency_id| {
            // PRECONDITION: A pending refund MUST exist
            assert_noop!(
                Call::Refund(RefundCall::execute_refund(H256::zero(), vec![0u8; 32], vec![0u8; 32],))
                    .dispatch(origin_of(account_of(BOB))),
                RefundError::RefundIdNotFound,
            );
        });
    }

    #[test]
    fn execute_refund_should_succeed() {
        test_with(|vault_id| {
            let pre_refund_state = ParachainState::get(&vault_id);

            let user_btc_address = BtcAddress::P2PKH(H160([2; 20]));

            let refund_amount = vault_id.wrapped(10000);
            let refund_id = RefundPallet::request_refund(
                &refund_amount,
                vault_id.clone(),
                account_of(ALICE),
                user_btc_address,
                Default::default(),
            )
            .unwrap()
            .unwrap();

<<<<<<< HEAD
            let (_tx_id, _tx_block_height, merkle_proof, raw_tx, _) = generate_transaction_and_mine(
                Default::default(),
                vec![],
                vec![(user_btc_address, refund_amount)],
                vec![refund_id],
=======
            let refund_request = RefundPallet::refund_requests(refund_id).unwrap();

            let (_tx_id, _tx_block_height, merkle_proof, raw_tx) = generate_transaction_and_mine(
                Default::default(),
                user_btc_address,
                refund_request.amount_btc(),
                Some(refund_id),
>>>>>>> 29333661
            );
            SecurityPallet::set_active_block_number(1 + CONFIRMATIONS);

            let refund_fee = vault_id.wrapped(refund_request.fee);
            let total_supply = vault_id.wrapped(<orml_tokens::Pallet<Runtime>>::total_issuance(
                vault_id.wrapped_currency(),
            ));

            assert_ok!(Call::Refund(RefundCall::execute_refund(
                refund_id,
                merkle_proof.clone(),
                raw_tx.clone()
            ))
            .dispatch(origin_of(vault_id.account_id.clone())));

            let refund_request = RefundPallet::refund_requests(refund_id).unwrap();

            // POSTCONDITION: refund.completed MUST be true
            assert!(refund_request.completed);

            // PRECONDITION: refund.completed MUST be false
            assert_noop!(
                Call::Refund(RefundCall::execute_refund(refund_id, merkle_proof, raw_tx))
                    .dispatch(origin_of(vault_id.account_id.clone())),
                RefundError::RefundCompleted,
            );

            // POSTCONDITION: total supply MUST increase by fee
            assert_eq!(
                total_supply + refund_fee,
                vault_id.wrapped(<orml_tokens::Pallet<Runtime>>::total_issuance(
                    vault_id.wrapped_currency()
                ))
            );

            assert_eq!(
                ParachainState::get(&vault_id),
                pre_refund_state.with_changes(|_, vault, _, _| {
                    // POSTCONDITION: vault.issued_tokens MUST increase by fee
                    vault.issued += refund_fee;
                    // POSTCONDITION: vault.free_balance MUST increase by fee
                    *vault.free_balance.get_mut(&vault_id.wrapped_currency()).unwrap() += refund_fee;
                })
            );
        });
    }

    #[test]
    fn execute_refund_invalid_payment_should_fail() {
        test_with(|vault_id| {
            let user_btc_address = BtcAddress::P2PKH(H160([2; 20]));

            let raw_refund_amount = 10000;
            let refund_amount = vault_id.wrapped(raw_refund_amount);
            let refund_id = RefundPallet::request_refund(
                &refund_amount,
                vault_id,
                account_of(ALICE),
                user_btc_address,
                Default::default(),
            )
            .unwrap()
            .unwrap();

            fn refund_invalid_amount(
                user_btc_address: BtcAddress,
                refund_id: H256,
                invalid_refund_amount: Amount<Runtime>,
            ) -> DispatchResultWithPostInfo {
                let (_tx_id, _tx_block_height, merkle_proof, raw_tx, _) = generate_transaction_and_mine(
                    Default::default(),
                    vec![],
                    vec![(user_btc_address, invalid_refund_amount)],
                    vec![refund_id],
                );
                SecurityPallet::set_active_block_number(SecurityPallet::active_block_number() + 1 + CONFIRMATIONS);

                Call::Refund(RefundCall::execute_refund(
                    refund_id,
                    merkle_proof.clone(),
                    raw_tx.clone(),
                ))
                .dispatch(origin_of(account_of(BOB)))
            }
            let underpayment_refund_amount = wrapped(raw_refund_amount - 1);
            assert_err!(
                refund_invalid_amount(user_btc_address, refund_id, underpayment_refund_amount),
                BTCRelayError::InvalidPaymentAmount
            );

            let overpayment_refund_amount = wrapped(raw_refund_amount + 1);
            assert_err!(
                refund_invalid_amount(user_btc_address, refund_id, overpayment_refund_amount),
                BTCRelayError::InvalidPaymentAmount
            );
        });
    }
}<|MERGE_RESOLUTION|>--- conflicted
+++ resolved
@@ -71,21 +71,12 @@
             .unwrap()
             .unwrap();
 
-<<<<<<< HEAD
+            let refund_request = RefundPallet::refund_requests(refund_id).unwrap();
             let (_tx_id, _tx_block_height, merkle_proof, raw_tx, _) = generate_transaction_and_mine(
                 Default::default(),
                 vec![],
-                vec![(user_btc_address, refund_amount)],
+                vec![(user_btc_address, refund_request.amount_btc())],
                 vec![refund_id],
-=======
-            let refund_request = RefundPallet::refund_requests(refund_id).unwrap();
-
-            let (_tx_id, _tx_block_height, merkle_proof, raw_tx) = generate_transaction_and_mine(
-                Default::default(),
-                user_btc_address,
-                refund_request.amount_btc(),
-                Some(refund_id),
->>>>>>> 29333661
             );
             SecurityPallet::set_active_block_number(1 + CONFIRMATIONS);
 
