--- conflicted
+++ resolved
@@ -357,15 +357,9 @@
             register_addresses_and_mine_transaction(
                 default_vault_id_of(stealing_vault),
                 vault_public_key_one,
-<<<<<<< HEAD
                 vec![],
-                vec![(user_btc_address, refund_amount)],
+                vec![(user_btc_address, refund_request.amount_btc())],
                 vec![refund_id],
-=======
-                user_btc_address,
-                refund_request.amount_btc(),
-                Some(refund_id),
->>>>>>> 29333661
             )
         };
 
@@ -374,15 +368,9 @@
             register_addresses_and_mine_transaction(
                 default_vault_id_of(stealing_vault),
                 vault_public_key_two,
-<<<<<<< HEAD
                 vec![],
-                vec![(user_btc_address, refund_amount)],
+                vec![(user_btc_address, refund_request.amount_btc())],
                 vec![refund_id],
-=======
-                user_btc_address,
-                refund_request.amount_btc(),
-                Some(refund_id),
->>>>>>> 29333661
             );
         SecurityPallet::set_active_block_number(current_block_number + 1 + CONFIRMATIONS);
 
