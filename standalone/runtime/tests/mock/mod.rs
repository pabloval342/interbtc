--- conflicted
+++ resolved
@@ -1044,11 +1044,7 @@
         self
     }
     pub fn mine(&self) -> (H256Le, u32, Vec<u8>, Vec<u8>, Transaction) {
-<<<<<<< HEAD
         let mut height = BTCRelayPallet::get_best_block_height() + 1;
-=======
-        let mut height = 0;
->>>>>>> af1e30e9
         let extra_confirmations = self.confirmations - 1;
 
         let mut transaction_builder = TransactionBuilder::new();
