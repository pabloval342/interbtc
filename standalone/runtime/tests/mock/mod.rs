#![allow(dead_code)]

extern crate hex;

use bitcoin::types::TransactionInputSource;
pub use bitcoin::{
    formatter::{Formattable, TryFormattable},
    types::*,
};
pub use btc_relay::{BtcAddress, BtcPublicKey};
use currency::Amount;
use frame_support::traits::GenesisBuild;
pub use frame_support::{
    assert_err, assert_noop, assert_ok,
    dispatch::{DispatchError, DispatchResultWithPostInfo},
};
use interbtc_runtime_standalone::GetNativeCurrencyId;
pub use interbtc_runtime_standalone::{
    AccountId, BlockNumber, Call, CouncilInstance, CurrencyId, Event, GetCollateralCurrencyId, GetWrappedCurrencyId,
    Runtime, TechnicalCommitteeInstance, DOT, INTERBTC,
};
pub use mocktopus::mocking::*;
pub use orml_tokens::CurrencyAdapter;
pub use primitives::{VaultCurrencyPair, VaultId as PrimitiveVaultId};
use redeem::RedeemRequestStatus;
use staking::DefaultVaultCurrencyPair;
use vault_registry::types::UpdatableVault;

pub use issue::{types::IssueRequestExt, IssueRequest, IssueRequestStatus};
pub use oracle::OracleKey;
pub use redeem::{types::RedeemRequestExt, RedeemRequest};
pub use refund::RefundRequest;
pub use replace::{types::ReplaceRequestExt, ReplaceRequest};
pub use reward::Rewards;
pub use security::{ErrorCode, StatusCode};
pub use sp_arithmetic::{FixedI128, FixedPointNumber, FixedU128};
pub use sp_core::{H160, H256, U256};
pub use sp_runtime::{
    traits::{Dispatchable, One, Zero},
    AccountId32,
};
pub use sp_std::convert::TryInto;
use std::collections::BTreeMap;
pub use std::convert::TryFrom;
pub use vault_registry::{CurrencySource, DefaultVaultId, Vault, VaultStatus};

use self::redeem_testing_utils::USER_BTC_ADDRESS;

pub mod issue_testing_utils;
pub mod nomination_testing_utils;
pub mod redeem_testing_utils;
pub mod replace_testing_utils;
pub mod reward_testing_utils;

pub use pretty_assertions::assert_eq;

pub type VaultId = DefaultVaultId<Runtime>;

pub const ALICE: [u8; 32] = [0u8; 32];
pub const BOB: [u8; 32] = [1u8; 32];
pub const CAROL: [u8; 32] = [2u8; 32];
pub const DAVE: [u8; 32] = [10u8; 32];
pub const EVE: [u8; 32] = [11u8; 32];
pub const FRANK: [u8; 32] = [12u8; 32];
pub const GRACE: [u8; 32] = [13u8; 32];

pub const FAUCET: [u8; 32] = [128u8; 32];
pub const DUMMY: [u8; 32] = [255u8; 32];

pub const FUND_LIMIT_CEILING: u128 = 1_000_000_000_000_000_000;

pub const INITIAL_BALANCE: u128 = 1_000_000_000_000;

pub const DEFAULT_USER_FREE_TOKENS: Amount<Runtime> = wrapped(10_000_000);
pub const DEFAULT_USER_LOCKED_TOKENS: Amount<Runtime> = wrapped(1000);

pub const DEFAULT_VAULT_TO_BE_ISSUED: Amount<Runtime> = wrapped(10_000);
pub const DEFAULT_VAULT_ISSUED: Amount<Runtime> = wrapped(100_000);
pub const DEFAULT_VAULT_TO_BE_REDEEMED: Amount<Runtime> = wrapped(20_000);
pub const DEFAULT_VAULT_TO_BE_REPLACED: Amount<Runtime> = wrapped(40_000);
pub const DEFAULT_VAULT_FREE_TOKENS: Amount<Runtime> = wrapped(0);

pub const DEFAULT_VAULT_GRIEFING_COLLATERAL: Amount<Runtime> = griefing(30_000);
pub const DEFAULT_VAULT_REPLACE_COLLATERAL: Amount<Runtime> = griefing(20_000);

pub const DEFAULT_GRIEFING_COLLATERAL: Amount<Runtime> = griefing(5_000);

pub fn default_user_free_balance(currency_id: CurrencyId) -> Amount<Runtime> {
    Amount::new(1_000_000, currency_id)
}
pub fn default_user_locked_balance(currency_id: CurrencyId) -> Amount<Runtime> {
    Amount::new(100_000, currency_id)
}

pub fn default_vault_backing_collateral(currency_id: CurrencyId) -> Amount<Runtime> {
    Amount::new(1_000_000, currency_id)
}
pub fn default_vault_free_balance(currency_id: CurrencyId) -> Amount<Runtime> {
    Amount::new(200_000, currency_id)
}

pub const CONFIRMATIONS: u32 = 6;

pub type BTCRelayCall = btc_relay::Call<Runtime>;
pub type BTCRelayPallet = btc_relay::Pallet<Runtime>;
pub type BTCRelayError = btc_relay::Error<Runtime>;
pub type BTCRelayEvent = btc_relay::Event<Runtime>;

pub type TokensCall = orml_tokens::Call<Runtime>;
pub type TokensError = orml_tokens::Error<Runtime>;
pub type TokensPallet = orml_tokens::Pallet<Runtime>;

pub type CollateralCurrency = CurrencyAdapter<Runtime, GetCollateralCurrencyId>;
pub type WrappedCurrency = CurrencyAdapter<Runtime, GetWrappedCurrencyId>;
pub type NativeCurrency = CurrencyAdapter<Runtime, GetNativeCurrencyId>;

pub type OracleCall = oracle::Call<Runtime>;
pub type OraclePallet = oracle::Pallet<Runtime>;

pub type FeeCall = fee::Call<Runtime>;
pub type FeeError = fee::Error<Runtime>;
pub type FeePallet = fee::Pallet<Runtime>;

pub type VaultRewardsPallet = reward::Pallet<Runtime>;
pub type VaultStakingPallet = staking::Pallet<Runtime>;

pub type IssueCall = issue::Call<Runtime>;
pub type IssuePallet = issue::Pallet<Runtime>;
pub type IssueEvent = issue::Event<Runtime>;
pub type IssueError = issue::Error<Runtime>;

pub type RefundCall = refund::Call<Runtime>;
pub type RefundPallet = refund::Pallet<Runtime>;
pub type RefundEvent = refund::Event<Runtime>;
pub type RefundError = refund::Error<Runtime>;

pub type RedeemCall = redeem::Call<Runtime>;
pub type RedeemPallet = redeem::Pallet<Runtime>;
pub type RedeemError = redeem::Error<Runtime>;
pub type RedeemEvent = redeem::Event<Runtime>;

pub type ReplaceCall = replace::Call<Runtime>;
pub type ReplaceEvent = replace::Event<Runtime>;
pub type ReplaceError = replace::Error<Runtime>;
pub type ReplacePallet = replace::Pallet<Runtime>;

pub type SecurityError = security::Error<Runtime>;
pub type SecurityPallet = security::Pallet<Runtime>;

pub type RelayCall = relay::Call<Runtime>;
pub type RelayPallet = relay::Pallet<Runtime>;
pub type RelayError = relay::Error<Runtime>;

pub type SystemPallet = frame_system::Pallet<Runtime>;

pub type VaultRegistryCall = vault_registry::Call<Runtime>;
pub type VaultRegistryError = vault_registry::Error<Runtime>;
pub type VaultRegistryPallet = vault_registry::Pallet<Runtime>;

pub type NominationCall = nomination::Call<Runtime>;
pub type NominationError = nomination::Error<Runtime>;
pub type NominationEvent = nomination::Event<Runtime>;
pub type NominationPallet = nomination::Pallet<Runtime>;

pub const DEFAULT_TESTING_CURRENCY: <Runtime as orml_tokens::Config>::CurrencyId =
    <Runtime as orml_tokens::Config>::CurrencyId::DOT;
pub const DEFAULT_WRAPPED_CURRENCY: <Runtime as orml_tokens::Config>::CurrencyId =
    <Runtime as orml_tokens::Config>::CurrencyId::INTERBTC;
pub const GRIEFING_CURRENCY: <Runtime as orml_tokens::Config>::CurrencyId =
    <Runtime as orml_tokens::Config>::CurrencyId::DOT;
pub const WRAPPED_CURRENCY: <Runtime as orml_tokens::Config>::CurrencyId =
    <Runtime as orml_tokens::Config>::CurrencyId::INTERBTC;

pub fn default_vault_id_of(hash: [u8; 32]) -> VaultId {
    VaultId {
        account_id: account_of(hash),
        currencies: DefaultVaultCurrencyPair::<Runtime> {
            collateral: DEFAULT_TESTING_CURRENCY,
            wrapped: DEFAULT_WRAPPED_CURRENCY,
        },
    }
}

pub fn dummy_vault_id_of() -> VaultId {
    PrimitiveVaultId::new(account_of(BOB), DEFAULT_TESTING_CURRENCY, DEFAULT_WRAPPED_CURRENCY)
}
pub fn vault_id_of(id: [u8; 32], collateral_currency: CurrencyId) -> VaultId {
    PrimitiveVaultId::new(account_of(id), collateral_currency, DEFAULT_WRAPPED_CURRENCY)
}

pub fn default_user_state() -> UserData {
    let mut balances = BTreeMap::new();
    for currency_id in iter_collateral_currencies() {
        balances.insert(
            currency_id,
            Balance {
                free: default_user_free_balance(currency_id),
                locked: default_user_locked_balance(currency_id),
            },
        );
    }
    for currency_id in iter_wrapped_currencies() {
        balances.insert(
            currency_id,
            Balance {
                free: Amount::new(DEFAULT_USER_FREE_TOKENS.amount(), currency_id),
                locked: Amount::new(DEFAULT_USER_LOCKED_TOKENS.amount(), currency_id),
            },
        );
    }
    UserData { balances }
}

pub fn default_vault_state(vault_id: &VaultId) -> CoreVaultData {
    CoreVaultData {
        to_be_issued: vault_id.wrapped(DEFAULT_VAULT_TO_BE_ISSUED.amount()),
        issued: vault_id.wrapped(DEFAULT_VAULT_ISSUED.amount()),
        to_be_redeemed: vault_id.wrapped(DEFAULT_VAULT_TO_BE_REDEEMED.amount()),
        to_be_replaced: vault_id.wrapped(DEFAULT_VAULT_TO_BE_REPLACED.amount()),
        griefing_collateral: DEFAULT_VAULT_GRIEFING_COLLATERAL,
        replace_collateral: DEFAULT_VAULT_REPLACE_COLLATERAL,
        backing_collateral: default_vault_backing_collateral(vault_id.collateral_currency()),
        free_balance: iter_all_currencies()
            .map(|x| (x, default_vault_free_balance(x)))
            .collect(),
        liquidated_collateral: Amount::new(0, vault_id.collateral_currency()),
    }
}

pub fn default_liquidation_vault_state(currency_pair: &DefaultVaultCurrencyPair<Runtime>) -> LiquidationVaultData {
    LiquidationVaultData::get_default(currency_pair)
}

pub fn premium_redeem_request(
    user_to_redeem: Amount<Runtime>,
    vault_id: &VaultId,
    user: [u8; 32],
) -> RedeemRequest<AccountId, BlockNumber, u128, CurrencyId> {
    let redeem_fee = FeePallet::get_redeem_fee(&user_to_redeem).unwrap();
    let burned_tokens = user_to_redeem - redeem_fee;
    let inclusion_fee = RedeemPallet::get_current_inclusion_fee(vault_id.wrapped_currency()).unwrap();
    let premium_redeem_fee = FeePallet::get_premium_redeem_fee(&(burned_tokens - inclusion_fee)).unwrap();

    RedeemRequest {
        premium: premium_redeem_fee.amount(),
        ..default_redeem_request(user_to_redeem, vault_id, user)
    }
}

pub fn default_redeem_request(
    user_to_redeem: Amount<Runtime>,
    vault_id: &VaultId,
    user: [u8; 32],
) -> RedeemRequest<AccountId, BlockNumber, u128, CurrencyId> {
    let redeem_fee = FeePallet::get_redeem_fee(&user_to_redeem).unwrap();
    let burned_tokens = user_to_redeem - redeem_fee;
    let inclusion_fee = RedeemPallet::get_current_inclusion_fee(vault_id.wrapped_currency()).unwrap();
    let redeem_period = RedeemPallet::redeem_period();
    let btc_height = BTCRelayPallet::get_best_block_height();
    let opentime = SecurityPallet::active_block_number();

    RedeemRequest {
        vault: vault_id.clone(),
        opentime,
        fee: redeem_fee.amount(),
        transfer_fee_btc: inclusion_fee.amount(),
        amount_btc: (burned_tokens - inclusion_fee).amount(),
        premium: 0,
        period: redeem_period,
        redeemer: account_of(user),
        btc_address: USER_BTC_ADDRESS,
        btc_height,
        status: RedeemRequestStatus::Pending,
    }
}

pub fn root() -> <Runtime as frame_system::Config>::Origin {
    <Runtime as frame_system::Config>::Origin::root()
}

pub fn origin_of(account_id: AccountId) -> <Runtime as frame_system::Config>::Origin {
    <Runtime as frame_system::Config>::Origin::signed(account_id)
}

pub fn account_of(address: [u8; 32]) -> AccountId {
    AccountId::from(address)
}

#[derive(Debug, PartialEq, Eq, Clone)]
pub struct Balance {
    pub free: Amount<Runtime>,
    pub locked: Amount<Runtime>,
}

#[derive(Debug, PartialEq, Default, Clone)]
pub struct UserData {
    // note: we use BTreeMap such that the debug print output is sorted, for easier diffing
    pub balances: BTreeMap<CurrencyId, Balance>,
}

pub trait Wrapped {
    fn wrapped(&self, amount: u128) -> Amount<Runtime>;
}

impl Wrapped for VaultId {
    fn wrapped(&self, amount: u128) -> Amount<Runtime> {
        Amount::new(amount, self.wrapped_currency())
    }
}

pub fn iter_currency_pairs() -> impl Iterator<Item = DefaultVaultCurrencyPair<Runtime>> {
    iter_collateral_currencies().flat_map(|collateral_id| {
        iter_wrapped_currencies().map(move |wrapped_id| VaultCurrencyPair {
            collateral: collateral_id,
            wrapped: wrapped_id,
        })
    })
}

pub fn iter_collateral_currencies() -> impl Iterator<Item = CurrencyId> {
    vec![CurrencyId::DOT, CurrencyId::KSM].into_iter()
}

pub fn iter_wrapped_currencies() -> impl Iterator<Item = CurrencyId> {
    vec![CurrencyId::KBTC, CurrencyId::INTERBTC].into_iter()
}

pub fn iter_all_currencies() -> impl Iterator<Item = CurrencyId> {
    iter_collateral_currencies().chain(iter_wrapped_currencies())
}

impl UserData {
    pub fn get(id: [u8; 32]) -> Self {
        let account_id = account_of(id);
        let mut hash_map = BTreeMap::new();

        for currency_id in iter_all_currencies() {
            let free = currency::get_free_balance::<Runtime>(currency_id, &account_id);
            let locked = currency::get_reserved_balance::<Runtime>(currency_id, &account_id);
            hash_map.insert(currency_id, Balance { free, locked });
        }

        Self { balances: hash_map }
    }

    pub fn force_to(id: [u8; 32], new: Self) -> Self {
        let old = Self::get(id);
        let account_id = account_of(id);

        // some sanity checks:
        assert!(old
            .balances
            .iter()
            .all(|(currency_id, _)| new.balances.contains_key(currency_id)));
        assert!(new
            .balances
            .iter()
            .all(|(currency_id, _)| old.balances.contains_key(currency_id)));
        assert!(old
            .balances
            .iter()
            .chain(new.balances.iter())
            .all(
                |(currency_id, Balance { free, locked })| free.currency() == *currency_id
                    && locked.currency() == *currency_id
            ));

        // Clear collateral currencies:
        for (_currency_id, balance) in old.balances.iter() {
            balance.free.transfer(&account_id, &account_of(FAUCET)).unwrap();
            balance.locked.burn_from(&account_id).unwrap();
        }

        for (_, balance) in new.balances.iter() {
            // set free balance:
            balance.free.transfer(&account_of(FAUCET), &account_id).unwrap();

            // set locked balance:
            balance.locked.transfer(&account_of(FAUCET), &account_id).unwrap();
            balance.locked.lock_on(&account_id).unwrap();
        }

        // sanity check:
        assert_eq!(Self::get(id), new);

        new
    }
}

#[derive(Debug, Clone)]
pub struct FeePool {
    pub vault_rewards: BTreeMap<CurrencyId, Amount<Runtime>>,
}

impl FeePool {
    pub fn rewards_for(&mut self, vault_id: &VaultId) -> &mut Amount<Runtime> {
        self.vault_rewards.get_mut(&vault_id.wrapped_currency()).unwrap()
    }
}
impl Default for FeePool {
    fn default() -> Self {
        Self {
            vault_rewards: iter_wrapped_currencies()
                .map(|currency_id| (currency_id, Amount::zero(currency_id)))
                .collect(),
        }
    }
}
fn abs_difference<T: std::ops::Sub<Output = T> + PartialOrd>(x: T, y: T) -> T {
    if x < y {
        y - x
    } else {
        x - y
    }
}

impl PartialEq for FeePool {
    fn eq(&self, rhs: &Self) -> bool {
        assert!(self
            .vault_rewards
            .iter()
            .all(|(currency_id, _)| rhs.vault_rewards.contains_key(currency_id)));
        assert!(rhs
            .vault_rewards
            .iter()
            .all(|(currency_id, _)| self.vault_rewards.contains_key(currency_id)));
        self.vault_rewards.iter().all(|(currency_id, lhs)| {
            abs_difference(lhs.clone(), rhs.vault_rewards.get(currency_id).unwrap().clone())
                <= Amount::new(1, *currency_id)
        })
    }
}

impl FeePool {
    pub fn get() -> Self {
        Self {
            vault_rewards: iter_wrapped_currencies()
                .map(|currency_id| {
                    (
                        currency_id,
                        Amount::new(
                            VaultRewardsPallet::get_total_rewards(currency_id)
                                .unwrap()
                                .try_into()
                                .unwrap(),
                            currency_id,
                        ),
                    )
                })
                .collect(),
        }
    }
}

#[derive(Debug, PartialEq, Clone)]
pub struct CoreVaultData {
    pub to_be_issued: Amount<Runtime>,
    pub issued: Amount<Runtime>,
    pub to_be_redeemed: Amount<Runtime>,
    pub backing_collateral: Amount<Runtime>,
    pub griefing_collateral: Amount<Runtime>,
    pub liquidated_collateral: Amount<Runtime>,
    // note: we use BTreeMap such that the debug print output is sorted, for easier diffing
    pub free_balance: BTreeMap<CurrencyId, Amount<Runtime>>,
    pub to_be_replaced: Amount<Runtime>,
    pub replace_collateral: Amount<Runtime>,
}

impl CoreVaultData {
    pub fn get_default(vault_id: &VaultId) -> Self {
        Self {
            to_be_issued: vault_id.wrapped(0),
            issued: vault_id.wrapped(0),
            to_be_redeemed: vault_id.wrapped(0),
            to_be_replaced: vault_id.wrapped(0),
            griefing_collateral: griefing(0),
            replace_collateral: griefing(0),
            backing_collateral: Amount::new(0, vault_id.collateral_currency()),
            free_balance: iter_all_currencies().map(|x| (x, Amount::new(0, x))).collect(),
            liquidated_collateral: Amount::new(0, vault_id.collateral_currency()),
        }
    }
}

impl CoreVaultData {
    pub fn vault(vault_id: VaultId) -> Self {
        let vault = VaultRegistryPallet::get_vault_from_id(&vault_id).unwrap();
        Self {
            to_be_issued: Amount::new(vault.to_be_issued_tokens, vault_id.wrapped_currency()),
            issued: Amount::new(vault.issued_tokens, vault_id.wrapped_currency()),
            to_be_redeemed: Amount::new(vault.to_be_redeemed_tokens, vault_id.wrapped_currency()),
            to_be_replaced: Amount::new(vault.to_be_replaced_tokens, vault_id.wrapped_currency()),
            backing_collateral: CurrencySource::<Runtime>::Collateral(vault_id.clone())
                .current_balance(vault_id.currencies.collateral)
                .unwrap(),
            griefing_collateral: CurrencySource::<Runtime>::ActiveReplaceCollateral(vault_id.clone())
                .current_balance(<Runtime as vault_registry::Config>::GetGriefingCollateralCurrencyId::get())
                .unwrap()
                + CurrencySource::<Runtime>::AvailableReplaceCollateral(vault_id.clone())
                    .current_balance(vault_id.currencies.collateral)
                    .unwrap(),
            liquidated_collateral: Amount::new(vault.liquidated_collateral, vault_id.currencies.collateral),
            free_balance: iter_all_currencies()
                .map(|currency_id| {
                    (
                        currency_id,
                        CurrencySource::<Runtime>::FreeBalance(vault_id.account_id.clone())
                            .current_balance(currency_id)
                            .unwrap(),
                    )
                })
                .collect(),
            replace_collateral: Amount::new(
                vault.replace_collateral,
                <Runtime as vault_registry::Config>::GetGriefingCollateralCurrencyId::get(),
            ),
        }
    }

    pub fn collateral_currency(&self) -> CurrencyId {
        self.backing_collateral.currency()
    }

    pub fn force_to(vault_id: &VaultId, state: CoreVaultData) {
        VaultRegistryPallet::collateral_integrity_check();

        // check that all have same currency
        assert_eq!(vault_id.wrapped_currency(), state.to_be_issued.currency());
        assert_eq!(vault_id.wrapped_currency(), state.issued.currency());
        assert_eq!(vault_id.wrapped_currency(), state.to_be_redeemed.currency());
        assert_eq!(vault_id.wrapped_currency(), state.to_be_replaced.currency());

        // replace collateral is part of griefing collateral, so it needs to smaller or equal
        assert!(state.griefing_collateral >= state.replace_collateral);
        assert!(state.to_be_replaced + state.to_be_redeemed <= state.issued);

        // register vault if not yet registered
        try_register_vault(Amount::new(100, state.collateral_currency()), &vault_id);

        // todo: check that currency did not change
        let currency_id = VaultRegistryPallet::get_vault_from_id(&vault_id)
            .unwrap()
            .id
            .collateral_currency();
        VaultRegistryPallet::collateral_integrity_check();

        // temporarily give vault a lot of backing collateral so we can set issued & to-be-issued to whatever we want
        VaultRegistryPallet::transfer_funds(
            CurrencySource::FreeBalance(account_of(FAUCET)),
            CurrencySource::Collateral(vault_id.clone()),
            &Amount::new(FUND_LIMIT_CEILING / 10, currency_id),
        )
        .unwrap();
        VaultRegistryPallet::collateral_integrity_check();

        let current = CoreVaultData::vault(vault_id.clone());

        // set all token types to 0
        assert_ok!(VaultRegistryPallet::decrease_to_be_issued_tokens(
            &vault_id,
            &current.to_be_issued
        ));
        assert_ok!(VaultRegistryPallet::decrease_to_be_redeemed_tokens(
            &vault_id,
            &current.to_be_redeemed
        ));
        assert_ok!(VaultRegistryPallet::try_increase_to_be_redeemed_tokens(
            &vault_id,
            &current.issued
        ));
        assert_ok!(VaultRegistryPallet::decrease_tokens(
            &vault_id,
            &account_of(DUMMY),
            &current.issued,
        ));
        assert_ok!(VaultRegistryPallet::decrease_to_be_replaced_tokens(
            &vault_id,
            &current.to_be_replaced,
        ));

        // set to-be-issued
        assert_ok!(VaultRegistryPallet::try_increase_to_be_issued_tokens(
            &vault_id,
            &state.to_be_issued
        ));
        // set issued (2 steps)
        assert_ok!(VaultRegistryPallet::try_increase_to_be_issued_tokens(
            &vault_id,
            &state.issued
        ));
        assert_ok!(VaultRegistryPallet::issue_tokens(&vault_id, &state.issued));
        // set to-be-redeemed
        assert_ok!(VaultRegistryPallet::try_increase_to_be_redeemed_tokens(
            &vault_id,
            &state.to_be_redeemed
        ));
        // set to-be-replaced:
        assert_ok!(VaultRegistryPallet::try_increase_to_be_replaced_tokens(
            &vault_id,
            &state.to_be_replaced,
            &state.replace_collateral
        ));
        VaultRegistryPallet::collateral_integrity_check();

        // clear all balances
        for currency_id in iter_all_currencies() {
            VaultRegistryPallet::transfer_funds(
                CurrencySource::FreeBalance(vault_id.account_id.clone()),
                CurrencySource::FreeBalance(account_of(FAUCET)),
                &CurrencySource::<Runtime>::FreeBalance(vault_id.account_id.clone())
                    .current_balance(currency_id)
                    .unwrap(),
            )
            .unwrap();

            VaultRegistryPallet::transfer_funds(
                CurrencySource::FreeBalance(account_of(FAUCET)),
                CurrencySource::FreeBalance(vault_id.account_id.clone()),
                &state
                    .free_balance
                    .get(&currency_id)
                    .copied()
                    .unwrap_or(Amount::zero(currency_id)),
            )
            .unwrap();
            VaultRegistryPallet::collateral_integrity_check();
        }
        VaultRegistryPallet::collateral_integrity_check();

        VaultRegistryPallet::transfer_funds(
            CurrencySource::ActiveReplaceCollateral(vault_id.clone()),
            CurrencySource::FreeBalance(account_of(FAUCET)),
            &CurrencySource::<Runtime>::ActiveReplaceCollateral(vault_id.clone())
                .current_balance(<Runtime as vault_registry::Config>::GetGriefingCollateralCurrencyId::get())
                .unwrap(),
        )
        .unwrap();
        VaultRegistryPallet::collateral_integrity_check();

        VaultRegistryPallet::transfer_funds(
            CurrencySource::AvailableReplaceCollateral(vault_id.clone()),
            CurrencySource::FreeBalance(account_of(FAUCET)),
            &CurrencySource::<Runtime>::AvailableReplaceCollateral(vault_id.clone())
                .current_balance(<Runtime as vault_registry::Config>::GetGriefingCollateralCurrencyId::get())
                .unwrap(),
        )
        .unwrap();

        VaultRegistryPallet::collateral_integrity_check();

        // vault's backing collateral was temporarily increased - reset to 0
        VaultRegistryPallet::transfer_funds(
            CurrencySource::Collateral(vault_id.clone()),
            CurrencySource::FreeBalance(account_of(FAUCET)),
            &CurrencySource::<Runtime>::Collateral(vault_id.clone())
                .current_balance(currency_id)
                .unwrap(),
        )
        .unwrap();

        // set backing and griefing collateral
        VaultRegistryPallet::transfer_funds(
            CurrencySource::FreeBalance(account_of(FAUCET)),
            CurrencySource::Collateral(vault_id.clone()),
            &state.backing_collateral,
        )
        .unwrap();
        VaultRegistryPallet::transfer_funds(
            CurrencySource::FreeBalance(account_of(FAUCET)),
            CurrencySource::AvailableReplaceCollateral(vault_id.clone()),
            &state.replace_collateral,
        )
        .unwrap();

        VaultRegistryPallet::transfer_funds(
            CurrencySource::FreeBalance(account_of(FAUCET)),
            CurrencySource::ActiveReplaceCollateral(vault_id.clone()),
            &(state.griefing_collateral - state.replace_collateral),
        )
        .unwrap();

        VaultRegistryPallet::collateral_integrity_check();

        // check that we achieved the desired state
        assert_eq!(CoreVaultData::vault(vault_id.clone()), state);
    }
}

#[derive(Debug, PartialEq, Clone)]
pub struct SingleLiquidationVault {
    pub to_be_issued: Amount<Runtime>,
    pub issued: Amount<Runtime>,
    pub to_be_redeemed: Amount<Runtime>,
    pub collateral: Amount<Runtime>,
}

impl SingleLiquidationVault {
    fn zero(currency_pair: &DefaultVaultCurrencyPair<Runtime>) -> Self {
        Self {
            to_be_issued: Amount::new(0, currency_pair.wrapped),
            issued: Amount::new(0, currency_pair.wrapped),
            to_be_redeemed: Amount::new(0, currency_pair.wrapped),
            collateral: Amount::new(0, currency_pair.collateral),
        }
    }
    fn get_default(currency_pair: &DefaultVaultCurrencyPair<Runtime>) -> Self {
        Self {
            to_be_issued: Amount::new(123124, currency_pair.wrapped),
            issued: Amount::new(2131231, currency_pair.wrapped),
            to_be_redeemed: Amount::new(12323, currency_pair.wrapped),
            collateral: Amount::new(2451241, currency_pair.collateral),
        }
    }
}
#[derive(Debug, PartialEq, Clone)]
pub struct LiquidationVaultData {
    // note: we use BTreeMap such that the debug print output is sorted, for easier diffing
    liquidation_vaults: BTreeMap<DefaultVaultCurrencyPair<Runtime>, SingleLiquidationVault>,
}

impl LiquidationVaultData {
    pub fn get() -> Self {
        let liquidation_vaults = iter_currency_pairs()
            .map(|currency_pair| {
                let vault = VaultRegistryPallet::get_liquidation_vault(&currency_pair);
                let data = SingleLiquidationVault {
                    to_be_issued: Amount::new(vault.to_be_issued_tokens, currency_pair.wrapped),
                    issued: Amount::new(vault.issued_tokens, currency_pair.wrapped),
                    to_be_redeemed: Amount::new(vault.to_be_redeemed_tokens, currency_pair.wrapped),
                    collateral: CurrencySource::<Runtime>::LiquidationVault(currency_pair.clone())
                        .current_balance(currency_pair.collateral)
                        .unwrap(),
                };
                (currency_pair, data)
            })
            .collect();
        Self { liquidation_vaults }
    }

    pub fn with_currency(&mut self, currency_pair: &DefaultVaultCurrencyPair<Runtime>) -> &mut SingleLiquidationVault {
        self.liquidation_vaults.get_mut(currency_pair).unwrap()
    }

    pub fn get_default(currency_pair: &DefaultVaultCurrencyPair<Runtime>) -> Self {
        let mut ret = Self {
            liquidation_vaults: BTreeMap::new(),
        };
        for pair in iter_currency_pairs() {
            if &pair == currency_pair {
                ret.liquidation_vaults
                    .insert(pair.clone(), SingleLiquidationVault::zero(&pair));
            } else {
                ret.liquidation_vaults
                    .insert(pair.clone(), SingleLiquidationVault::get_default(&pair));
            }
        }
        ret
    }

    pub fn force_to(self) {
        let current = Self::get();

        for (currency_pair, target) in self.liquidation_vaults.iter() {
            let current = &current.liquidation_vaults[currency_pair];
            let mut liquidation_vault = VaultRegistryPallet::get_rich_liquidation_vault(&currency_pair);
            liquidation_vault
                .increase_issued(&(target.issued - current.issued))
                .unwrap();
            liquidation_vault
                .increase_to_be_issued(&(target.to_be_issued - current.to_be_issued))
                .unwrap();
            liquidation_vault
                .increase_to_be_redeemed(&(target.to_be_redeemed - current.to_be_redeemed))
                .unwrap();
            VaultRegistryPallet::transfer_funds(
                CurrencySource::FreeBalance(account_of(FAUCET)),
                CurrencySource::LiquidationVault(currency_pair.clone()),
                &target.collateral,
            )
            .unwrap();
        }
        let result = Self::get();
        assert_eq!(result, self);
    }
}

#[derive(Debug, PartialEq, Clone)]
pub struct CoreNominatorData {
    pub collateral_to_be_withdrawn: Amount<Runtime>,
}

// impl Default for CoreNominatorData {
//     fn default() -> Self {
//         CoreNominatorData {
//             collateral_to_be_withdrawn: 0,
//         }
//     }
// }

impl CoreNominatorData {}

#[derive(Debug, PartialEq, Clone)]
pub struct ParachainState {
    user: UserData,
    vault: CoreVaultData,
    liquidation_vault: LiquidationVaultData,
    fee_pool: FeePool,
}

impl ParachainState {
    pub fn get_default(vault_id: &VaultId) -> Self {
        Self {
            user: default_user_state(),
            vault: default_vault_state(vault_id),
            liquidation_vault: default_liquidation_vault_state(&vault_id.currencies),
            fee_pool: Default::default(),
        }
    }
}

impl ParachainState {
    pub fn get(vault_id: &VaultId) -> Self {
        Self {
            user: UserData::get(ALICE),
            vault: CoreVaultData::vault(vault_id.clone()),
            liquidation_vault: LiquidationVaultData::get(),
            fee_pool: FeePool::get(),
        }
    }

    pub fn with_changes(
        &self,
        f: impl FnOnce(&mut UserData, &mut CoreVaultData, &mut LiquidationVaultData, &mut FeePool),
    ) -> Self {
        let mut state = self.clone();
        f(
            &mut state.user,
            &mut state.vault,
            &mut state.liquidation_vault,
            &mut state.fee_pool,
        );
        state
    }
}

// todo: merge with ParachainState
#[derive(Debug, PartialEq, Clone)]
pub struct ParachainTwoVaultState {
    pub vault1: CoreVaultData,
    pub vault2: CoreVaultData,
    pub liquidation_vault: LiquidationVaultData,
}

impl ParachainTwoVaultState {
    pub fn get_default(old_vault_id: &VaultId, new_vault_id: &VaultId) -> Self {
        Self {
            vault1: default_vault_state(old_vault_id),
            vault2: default_vault_state(new_vault_id),
            liquidation_vault: default_liquidation_vault_state(&old_vault_id.currencies),
        }
    }
}

impl ParachainTwoVaultState {
    pub fn get(old_vault_id: &VaultId, new_vault_id: &VaultId) -> Self {
        Self {
            vault1: CoreVaultData::vault(old_vault_id.clone()),
            vault2: CoreVaultData::vault(new_vault_id.clone()),
            liquidation_vault: LiquidationVaultData::get(),
        }
    }

    pub fn with_changes(
        &self,
        f: impl FnOnce(&mut CoreVaultData, &mut CoreVaultData, &mut LiquidationVaultData),
    ) -> Self {
        let mut state = self.clone();
        f(&mut state.vault1, &mut state.vault2, &mut state.liquidation_vault);
        state
    }
}

pub fn liquidate_vault(vault_id: &VaultId) {
    assert_ok!(OraclePallet::_set_exchange_rate(
        vault_id.currencies.collateral,
        FixedU128::checked_from_integer(10_000_000_000).unwrap()
    ));
    assert_ok!(VaultRegistryPallet::liquidate_vault(&vault_id));
    assert_ok!(OraclePallet::_set_exchange_rate(
        vault_id.currencies.collateral,
        FixedU128::checked_from_integer(1).unwrap()
    ));
}

pub fn set_default_thresholds() {
    let secure = FixedU128::checked_from_rational(150, 100).unwrap();
    let premium = FixedU128::checked_from_rational(135, 100).unwrap();
    let liquidation = FixedU128::checked_from_rational(110, 100).unwrap();

    for collateral_id in iter_collateral_currencies() {
        for wrapped_id in iter_wrapped_currencies() {
            let currency_pair = VaultCurrencyPair {
                collateral: collateral_id,
                wrapped: wrapped_id,
            };
            VaultRegistryPallet::set_secure_collateral_threshold(currency_pair.clone(), secure);
            VaultRegistryPallet::set_premium_redeem_threshold(currency_pair.clone(), premium);
            VaultRegistryPallet::set_liquidation_collateral_threshold(currency_pair.clone(), liquidation);
        }
    }
}

pub fn dummy_public_key() -> BtcPublicKey {
    BtcPublicKey([
        2, 205, 114, 218, 156, 16, 235, 172, 106, 37, 18, 153, 202, 140, 176, 91, 207, 51, 187, 55, 18, 45, 222, 180,
        119, 54, 243, 97, 173, 150, 161, 169, 230,
    ])
}

pub fn try_register_vault(collateral: Amount<Runtime>, vault_id: &VaultId) {
    if VaultRegistryPallet::get_vault_from_id(vault_id).is_err() {
        assert_ok!(Call::VaultRegistry(VaultRegistryCall::register_vault {
            currency_pair: vault_id.currencies.clone(),
            collateral: collateral.amount(),
            public_key: dummy_public_key(),
        })
        .dispatch(origin_of(vault_id.account_id.clone())));
    };
}

pub fn try_register_operator(operator: [u8; 32]) {
    let _ = Call::Nomination(NominationCall::opt_in_to_nomination {
        currency_pair: default_vault_id_of(operator).currencies.clone(),
    })
    .dispatch(origin_of(account_of(operator)));
}

pub fn force_issue_tokens(user: [u8; 32], vault: [u8; 32], collateral: Amount<Runtime>, tokens: Amount<Runtime>) {
    // register the vault
    assert_ok!(Call::VaultRegistry(VaultRegistryCall::register_vault {
        currency_pair: VaultCurrencyPair {
            collateral: collateral.currency(),
            wrapped: DEFAULT_WRAPPED_CURRENCY,
        },
        collateral: collateral.amount(),
        public_key: dummy_public_key(),
    })
    .dispatch(origin_of(account_of(vault))));

    // increase to be issued tokens
    assert_ok!(VaultRegistryPallet::try_increase_to_be_issued_tokens(
        &default_vault_id_of(vault),
        &tokens
    ));

    // issue tokens
    assert_ok!(VaultRegistryPallet::issue_tokens(&default_vault_id_of(vault), &tokens));

    // mint tokens to the user
    assert_ok!(tokens.mint_to(&user.into()));
}

pub fn required_collateral_for_issue(issued_tokens: Amount<Runtime>, currency_id: CurrencyId) -> Amount<Runtime> {
    let fee_amount_btc = FeePallet::get_issue_fee(&issued_tokens).unwrap();
    let total_amount_btc = issued_tokens + fee_amount_btc;
    VaultRegistryPallet::get_required_collateral_for_wrapped(&total_amount_btc, currency_id).unwrap()
}

<<<<<<< HEAD
pub fn assert_store_main_chain_header_event(height: u32, hash: H256Le, relayer: AccountId) {
    let store_event = Event::BTCRelay(BTCRelayEvent::StoreMainChainHeader(height, hash, relayer));
=======
pub fn assert_store_main_chain_header_event(block_height: u32, block_hash: H256Le, relayer_id: AccountId) {
    let store_event = Event::BTCRelay(BTCRelayEvent::StoreMainChainHeader {
        block_height,
        block_hash,
        relayer_id,
    });
    let events = SystemPallet::events();
>>>>>>> 40697acb

    // store only main chain header
    SystemPallet::assert_has_event(store_event);
    //TODO: add checks for actual chain state
}

pub fn assert_store_fork_header_event(chain_id: u32, height: u32, hash: H256Le, relayer: AccountId) {
    let store_event = Event::BTCRelay(BTCRelayEvent::StoreForkHeader(chain_id, height, hash, relayer));
    // store only fork header
    SystemPallet::assert_has_event(store_event);
    //TODO: add checks for actual chain state
}

pub fn assert_fork_ahead_of_main_chain_event(main_chain_height: u32, fork_height: u32, fork_id: u32) {
    let store_event = Event::BTCRelay(BTCRelayEvent::ForkAheadOfMainChain(
        main_chain_height,
        fork_height,
        fork_id,
    ));

    // store only fork header
    SystemPallet::assert_has_event(store_event);
    //TODO: add checks for actual chain state
}

pub fn assert_chain_reorg_event(new_chain_tip: H256Le, chain_height: u32, fork_depth: u32) {
    let store_event = Event::BTCRelay(BTCRelayEvent::ChainReorg(new_chain_tip, chain_height, fork_depth));

    // ensure that chain reorg happened
    SystemPallet::assert_has_event(store_event);
    //TODO: add checks for actual chain state
}

pub fn mine_blocks(blocks: u32) {
    let start_height = BTCRelayPallet::get_best_block_height();
    TransactionGenerator::new().with_confirmations(blocks).mine();
    let end_height = BTCRelayPallet::get_best_block_height();
    // sanity check
    assert_eq!(end_height, start_height + blocks);
}

#[derive(Default, Clone, Debug)]
pub struct TransactionGenerator {
    coinbase_destination: BtcAddress,
    inputs: Vec<(Transaction, u32, Option<BtcPublicKey>)>,
    outputs: Vec<(BtcAddress, u128)>,
    return_data: Vec<H256>,
    script: Vec<u8>,
    confirmations: u32,
    relayer: Option<[u8; 32]>,
}

impl TransactionGenerator {
    pub fn new() -> Self {
        Self {
            relayer: None,
            coinbase_destination: BtcAddress::P2PKH(H160::from([0; 20])),
            confirmations: 7,
            outputs: vec![(BtcAddress::P2PKH(H160::from([0; 20])), 100)],
            script: vec![
                0, 71, 48, 68, 2, 32, 91, 128, 41, 150, 96, 53, 187, 63, 230, 129, 53, 234, 210, 186, 21, 187, 98, 38,
                255, 112, 30, 27, 228, 29, 132, 140, 155, 62, 123, 216, 232, 168, 2, 32, 72, 126, 179, 207, 142, 8, 99,
                8, 32, 78, 244, 166, 106, 160, 207, 227, 61, 210, 172, 234, 234, 93, 59, 159, 79, 12, 194, 240, 212, 3,
                120, 50, 1, 71, 81, 33, 3, 113, 209, 131, 177, 9, 29, 242, 229, 15, 217, 247, 165, 78, 111, 80, 79, 50,
                200, 117, 80, 30, 233, 210, 167, 133, 175, 62, 253, 134, 127, 212, 51, 33, 2, 128, 200, 184, 235, 148,
                25, 43, 34, 28, 173, 55, 54, 189, 164, 187, 243, 243, 152, 7, 84, 210, 85, 156, 238, 77, 97, 188, 240,
                162, 197, 105, 62, 82, 174,
            ],
            return_data: vec![],
            ..Default::default()
        }
    }

    pub fn with_inputs(&mut self, inputs: Vec<(Transaction, u32, Option<BtcPublicKey>)>) -> &mut Self {
        self.inputs = inputs;
        self
    }
    pub fn with_outputs(&mut self, outputs: Vec<(BtcAddress, Amount<Runtime>)>) -> &mut Self {
        self.outputs = outputs
            .iter()
            .map(|output| {
                let (address, amount) = output;
                (*address, amount.amount())
            })
            .collect();
        self
    }

    pub fn with_coinbase_destination(&mut self, coinbase_destination: BtcAddress) -> &mut Self {
        self.coinbase_destination = coinbase_destination;
        self
    }

    pub fn with_op_return(&mut self, op_returns: Vec<H256>) -> &mut Self {
        self.return_data = op_returns;
        self
    }
    pub fn with_script(&mut self, script: &[u8]) -> &mut Self {
        self.script = script.to_vec();
        self
    }
    pub fn with_confirmations(&mut self, confirmations: u32) -> &mut Self {
        self.confirmations = confirmations;
        self
    }
    pub fn with_relayer(&mut self, relayer: Option<[u8; 32]>) -> &mut Self {
        self.relayer = relayer;
        self
    }
    pub fn mine(&self) -> (H256Le, u32, Vec<u8>, Vec<u8>, Transaction) {
        let mut height = BTCRelayPallet::get_best_block_height() + 1;
        let extra_confirmations = self.confirmations - 1;

        let mut transaction_builder = TransactionBuilder::new();
        transaction_builder.with_version(2);

        if self.inputs.len() == 0 {
            // initialize BTC Relay with one block
            let init_block = BlockBuilder::new()
                .with_version(4)
                .with_coinbase(&self.coinbase_destination, 50, 3)
                .with_timestamp(1588813835)
                .mine(U256::from(2).pow(254.into()))
                .unwrap();

            let raw_init_block_header = RawBlockHeader::from_bytes(&init_block.header.try_format().unwrap())
                .expect("could not serialize block header");
            let init_block_header = BTCRelayPallet::parse_raw_block_header(&raw_init_block_header).unwrap();

            match BTCRelayPallet::initialize(account_of(ALICE), init_block_header, height) {
                Ok(_) => {}
                Err(e) if e == BTCRelayError::AlreadyInitialized.into() => {}
                _ => panic!("Failed to initialize btc relay"),
            }

            height = BTCRelayPallet::get_best_block_height() + 1;

            transaction_builder.add_input(
                TransactionInputBuilder::new()
                    .with_script(&self.script)
                    .with_source(TransactionInputSource::FromOutput(init_block.transactions[0].hash(), 0))
                    .build(),
            );
        }

        for input in self.inputs.clone().into_iter() {
            let (transaction, output_index, public_key) = input;
            let tmp_script_sig;
            let script = match public_key {
                Some(val) => {
                    tmp_script_sig = val.to_p2pkh_script_sig(vec![1; 32]);
                    tmp_script_sig.as_bytes()
                }
                None => &self.script,
            };
            transaction_builder.add_input(
                TransactionInputBuilder::new()
                    .with_script(script)
                    .with_source(TransactionInputSource::FromOutput(
                        transaction.hash(),
                        output_index.clone(),
                    ))
                    .build(),
            );
        }

        for output in self.outputs.iter() {
            let (address, amount) = output;
            transaction_builder.add_output(TransactionOutput::payment(amount.clone() as i64, &address));
        }

        for op_return_data in self.return_data.iter() {
            transaction_builder.add_output(TransactionOutput::op_return(0, op_return_data.as_bytes()));
        }

        let transaction = transaction_builder.build();

        let prev_hash = BTCRelayPallet::get_best_block();
        let block = BlockBuilder::new()
            .with_previous_hash(prev_hash)
            .with_version(4)
            .with_coinbase(&self.coinbase_destination, 50, 3)
            .with_timestamp(1588814835)
            .add_transaction(transaction.clone())
            .mine(U256::from(2).pow(254.into()))
            .unwrap();

        let raw_block_header =
            RawBlockHeader::from_bytes(&block.header.try_format().unwrap()).expect("could not serialize block header");

        let tx_id = transaction.tx_id();
        let tx_block_height = height;
        let proof = block.merkle_proof(&[tx_id]).unwrap();
        let bytes_proof = proof.try_format().unwrap();
        let raw_tx = transaction.format_with(true);

        self.relay(height, &block, raw_block_header);

        // Mine six new blocks to get over required confirmations
        let mut prev_block_hash = block.header.hash;
        let mut timestamp = 1588814835;
        for _ in 0..extra_confirmations {
            height += 1;
            timestamp += 1000;
            let conf_block = BlockBuilder::new()
                .with_previous_hash(prev_block_hash)
                .with_version(4)
                .with_coinbase(&self.coinbase_destination, 50, 3)
                .with_timestamp(timestamp)
                .mine(U256::from(2).pow(254.into()))
                .unwrap();

            let raw_conf_block_header = RawBlockHeader::from_bytes(&conf_block.header.try_format().unwrap())
                .expect("could not serialize block header");
            self.relay(height, &conf_block, raw_conf_block_header);

            prev_block_hash = conf_block.header.hash;
        }

        (tx_id, tx_block_height, bytes_proof, raw_tx, transaction)
    }

    fn relay(&self, height: u32, block: &Block, raw_block_header: RawBlockHeader) {
        if let Some(relayer) = self.relayer {
            assert_ok!(Call::Relay(RelayCall::store_block_header {
                raw_block_header: raw_block_header
            })
            .dispatch(origin_of(account_of(relayer))));
            assert_store_main_chain_header_event(height, raw_block_header.hash(), account_of(relayer));
        } else {
            // bypass staked relayer module
            let block_header = BTCRelayPallet::parse_raw_block_header(&raw_block_header).unwrap();
            assert_ok!(BTCRelayPallet::store_block_header(&account_of(ALICE), block_header));
            assert_store_main_chain_header_event(height, block.header.hash, account_of(ALICE));
        }
    }
}

pub fn register_addresses_and_mine_transaction(
    vault_id: DefaultVaultId<Runtime>,
    signer: BtcPublicKey,
    inputs: Vec<(Transaction, u32, Option<BtcPublicKey>)>,
    outputs: Vec<(BtcAddress, Amount<Runtime>)>,
    return_data: Vec<H256>,
) -> (H256Le, u32, Vec<u8>, Vec<u8>, Transaction) {
    register_vault_address(vault_id.clone(), signer.clone());
    for (_, _, public_key) in inputs.iter() {
        if let Some(key) = public_key {
            register_vault_address(vault_id.clone(), key.clone());
        }
    }
    generate_transaction_and_mine(signer, inputs, outputs, return_data)
}

pub fn register_vault_address(vault_id: DefaultVaultId<Runtime>, from: BtcPublicKey) {
    assert_ok!(VaultRegistryPallet::insert_vault_deposit_address(
        vault_id,
        BtcAddress::P2PKH(from.to_hash())
    ));
}

pub fn generate_transaction_and_mine(
    signer: BtcPublicKey,
    inputs: Vec<(Transaction, u32, Option<BtcPublicKey>)>,
    outputs: Vec<(BtcAddress, Amount<Runtime>)>,
    return_data: Vec<H256>,
) -> (H256Le, u32, Vec<u8>, Vec<u8>, Transaction) {
    let (tx_id, height, proof, raw_tx, tx) = TransactionGenerator::new()
        .with_script(signer.to_p2pkh_script_sig(vec![1; 32]).as_bytes())
        .with_inputs(inputs)
        .with_outputs(outputs)
        .with_op_return(return_data)
        .mine();
    (tx_id, height, proof, raw_tx, tx)
}

pub struct ExtBuilder {
    test_externalities: sp_io::TestExternalities,
}

impl ExtBuilder {
    pub fn build() -> Self {
        let mut storage = frame_system::GenesisConfig::default()
            .build_storage::<Runtime>()
            .unwrap();

        let balances = vec![
            (account_of(ALICE), INITIAL_BALANCE),
            (account_of(BOB), INITIAL_BALANCE),
            (account_of(CAROL), INITIAL_BALANCE),
            (account_of(DAVE), INITIAL_BALANCE),
            (account_of(EVE), INITIAL_BALANCE),
            (account_of(FRANK), INITIAL_BALANCE),
            (account_of(GRACE), INITIAL_BALANCE),
            (account_of(FAUCET), 1 << 60),
        ];

        let balances = balances
            .into_iter()
            .flat_map(|(account, balance)| {
                iter_collateral_currencies().map(move |currency| (account.clone(), currency, balance))
            })
            .chain(iter_wrapped_currencies().map(move |currency| (account_of(FAUCET), currency, 1 << 60)))
            .collect();

        orml_tokens::GenesisConfig::<Runtime> { balances }
            .assimilate_storage(&mut storage)
            .unwrap();

        oracle::GenesisConfig::<Runtime> {
            authorized_oracles: vec![(account_of(BOB), BOB.to_vec())],
            max_delay: 3600000, // one hour
        }
        .assimilate_storage(&mut storage)
        .unwrap();

        btc_relay::GenesisConfig::<Runtime> {
            bitcoin_confirmations: CONFIRMATIONS,
            parachain_confirmations: CONFIRMATIONS,
            disable_difficulty_check: true,
            disable_inclusion_check: false,
        }
        .assimilate_storage(&mut storage)
        .unwrap();

        vault_registry::GenesisConfig::<Runtime> {
            minimum_collateral_vault: vec![(CurrencyId::DOT, 0), (CurrencyId::KSM, 0)],
            punishment_delay: 8,
            system_collateral_ceiling: iter_currency_pairs().map(|pair| (pair, FUND_LIMIT_CEILING)).collect(),
            secure_collateral_threshold: iter_currency_pairs()
                .map(|pair| (pair, FixedU128::checked_from_rational(150, 100).unwrap()))
                .collect(),
            premium_redeem_threshold: iter_currency_pairs()
                .map(|pair| (pair, FixedU128::checked_from_rational(150, 100).unwrap()))
                .collect(),
            liquidation_collateral_threshold: iter_currency_pairs()
                .map(|pair| (pair, FixedU128::checked_from_rational(110, 100).unwrap()))
                .collect(),
        }
        .assimilate_storage(&mut storage)
        .unwrap();

        issue::GenesisConfig::<Runtime> {
            issue_period: 10,
            issue_btc_dust_value: 2,
        }
        .assimilate_storage(&mut storage)
        .unwrap();

        redeem::GenesisConfig::<Runtime> {
            redeem_transaction_size: 400,
            redeem_period: 10,
            redeem_btc_dust_value: 1,
        }
        .assimilate_storage(&mut storage)
        .unwrap();

        replace::GenesisConfig::<Runtime> {
            replace_period: 10,
            replace_btc_dust_value: 2,
        }
        .assimilate_storage(&mut storage)
        .unwrap();

        fee::GenesisConfig::<Runtime> {
            issue_fee: FixedU128::checked_from_rational(5, 1000).unwrap(), // 0.5%
            issue_griefing_collateral: FixedU128::checked_from_rational(5, 100000).unwrap(), // 0.005%
            refund_fee: FixedU128::checked_from_rational(5, 1000).unwrap(), // 0.5%
            redeem_fee: FixedU128::checked_from_rational(5, 1000).unwrap(), // 0.5%
            premium_redeem_fee: FixedU128::checked_from_rational(5, 100).unwrap(), // 5%
            punishment_fee: FixedU128::checked_from_rational(1, 10).unwrap(), // 10%
            replace_griefing_collateral: FixedU128::checked_from_rational(1, 10).unwrap(), // 10%
            theft_fee: FixedU128::checked_from_rational(5, 100).unwrap(),  // 5%
            theft_fee_max: 10000000,                                       // 0.1 BTC
        }
        .assimilate_storage(&mut storage)
        .unwrap();

        refund::GenesisConfig::<Runtime> {
            refund_btc_dust_value: 3,
            refund_transaction_size: 401,
        }
        .assimilate_storage(&mut storage)
        .unwrap();

        pallet_collective::GenesisConfig::<Runtime, CouncilInstance> {
            members: vec![account_of(ALICE), account_of(BOB)],
            phantom: Default::default(),
        }
        .assimilate_storage(&mut storage)
        .unwrap();

        pallet_collective::GenesisConfig::<Runtime, TechnicalCommitteeInstance> {
            members: vec![account_of(ALICE), account_of(BOB)],
            phantom: Default::default(),
        }
        .assimilate_storage(&mut storage)
        .unwrap();

        Self {
            test_externalities: sp_io::TestExternalities::from(storage),
        }
    }

    /// do setup common to all integration tests, then execute the callback
    pub fn execute_with<R>(self, execute: impl FnOnce() -> R) -> R {
        self.execute_without_relay_init(|| {
            // initialize btc relay
            let _ = TransactionGenerator::new().with_confirmations(7).mine();

            assert_ok!(Call::Oracle(OracleCall::insert_authorized_oracle {
                account_id: account_of(ALICE),
                name: vec![]
            })
            .dispatch(root()));
            assert_ok!(Call::Oracle(OracleCall::feed_values {
                values: vec![
                    (OracleKey::ExchangeRate(CurrencyId::DOT), FixedU128::from(1)),
                    (OracleKey::FeeEstimation, FixedU128::from(3)),
                ]
            })
            .dispatch(origin_of(account_of(ALICE))));
            OraclePallet::begin_block(0);

            let ret = execute();
            VaultRegistryPallet::total_user_vault_collateral_integrity_check();
            ret
        })
    }

    /// used for btc-relay test
    pub fn execute_without_relay_init<R>(mut self, execute: impl FnOnce() -> R) -> R {
        self.test_externalities.execute_with(|| {
            SystemPallet::set_block_number(1); // required to be able to dispatch functions
            SecurityPallet::set_active_block_number(1);

            assert_ok!(OraclePallet::_set_exchange_rate(
                DEFAULT_TESTING_CURRENCY,
                FixedU128::one()
            ));
            set_default_thresholds();

            let ret = execute();
            VaultRegistryPallet::total_user_vault_collateral_integrity_check();
            ret
        })
    }
}

pub const fn wrapped(amount: u128) -> Amount<Runtime> {
    Amount::new(amount, INTERBTC)
}

pub const fn griefing(amount: u128) -> Amount<Runtime> {
    Amount::new(amount, DOT)
}<|MERGE_RESOLUTION|>--- conflicted
+++ resolved
@@ -966,18 +966,8 @@
     VaultRegistryPallet::get_required_collateral_for_wrapped(&total_amount_btc, currency_id).unwrap()
 }
 
-<<<<<<< HEAD
 pub fn assert_store_main_chain_header_event(height: u32, hash: H256Le, relayer: AccountId) {
     let store_event = Event::BTCRelay(BTCRelayEvent::StoreMainChainHeader(height, hash, relayer));
-=======
-pub fn assert_store_main_chain_header_event(block_height: u32, block_hash: H256Le, relayer_id: AccountId) {
-    let store_event = Event::BTCRelay(BTCRelayEvent::StoreMainChainHeader {
-        block_height,
-        block_hash,
-        relayer_id,
-    });
-    let events = SystemPallet::events();
->>>>>>> 40697acb
 
     // store only main chain header
     SystemPallet::assert_has_event(store_event);
