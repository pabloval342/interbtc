--- conflicted
+++ resolved
@@ -18,13 +18,6 @@
     V3,
 }
 
-<<<<<<< HEAD
-pub(crate) type DOT<T> =
-    <<T as collateral::Config>::DOT as Currency<<T as frame_system::Config>::AccountId>>::Balance;
-pub(crate) type PolkaBTC<T> = <<T as treasury::Config>::PolkaBTC as Currency<
-    <T as frame_system::Config>::AccountId,
->>::Balance;
-=======
 pub(crate) type DOT<T> = <<T as collateral::Config>::DOT as Currency<<T as frame_system::Config>::AccountId>>::Balance;
 
 pub(crate) type PolkaBTC<T> =
@@ -44,7 +37,6 @@
         IssueRequestStatus::Pending
     }
 }
->>>>>>> d0e00e99
 
 // Due to a known bug in serde we need to specify how u128 is (de)serialized.
 // See https://github.com/paritytech/substrate/issues/4641
