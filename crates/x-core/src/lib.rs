--- conflicted
+++ resolved
@@ -14,11 +14,7 @@
     InvalidHeaderSize,
     DuplicateBlock,
     PrevBlock, // TODO: rename to self-explanatory
-<<<<<<< HEAD
     InvalidChainID,
-=======
-    InvalidVaultID,
->>>>>>> 8af14ceb
     LowDiff,
     DiffTargetHeader, // TODO: rename to self-explanatory
     MalformedTxid,
@@ -70,7 +66,8 @@
     InsufficientFunds,
     InsufficientLockedFunds,
     InsufficientCollateralAvailable,
-
+    
+    InvalidVaultID,
     VaultNotFound,
     VaultBanned,
     InsufficientCollateral,
@@ -94,11 +91,7 @@
             Error::InvalidHeaderSize => "Invalid block header size",
             Error::DuplicateBlock => "Block already stored",
             Error::PrevBlock => "Previous block hash not found",
-<<<<<<< HEAD
             Error::InvalidChainID => "Invalid chain ID",
-=======
-            Error::InvalidVaultID => "Invalid vault ID",
->>>>>>> 8af14ceb
             Error::LowDiff => "PoW hash does not meet difficulty target of header",
             Error::DiffTargetHeader => "Incorrect difficulty target specified in block header",
             Error::MalformedTxid => "Malformed transaction identifier",
@@ -145,6 +138,7 @@
                 "The sender’s collateral balance is below the requested amount."
             }
 
+            Error::InvalidVaultID => "Invalid vault ID",
             Error::VaultNotFound => "There exists no Vault with the given account id",
             Error::VaultBanned => "The selected Vault has been temporarily banned",
             Error::InsufficientCollateral => "User provided collateral below limit",
