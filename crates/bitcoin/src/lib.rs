--- conflicted
+++ resolved
@@ -1,183 +1,3 @@
-<<<<<<< HEAD
-// Summa Bitcoin SPV lib
-use bitcoin_spv::types::{RawHeader};
-use bitcoin_spv::btcspv;
-
-// Substrate imports
-use codec::{Encode, Decode};
-use primitive_types::{U256, H256};
-use node_primitives::{Moment};
-
-// IndexMap
-// use core::hash::BuildHasherDefault;
-// use indexmap::IndexMap;
-// use twox_hash::XxHash64;
-
-/// Custom Types
-/// Bitcoin Raw Block Header type
-pub type RawBlockHeader = RawHeader;
-
-// NOTE: This is a more efficient type for mappings (compared to BTreeMap),
-// but currently not supported by Substrate
-// /// A mapping type for blockchains
-// pub type Map<K, V> = IndexMap<K, V, BuildHasherDefault<XxHash64>>;
-
-/// Structs
-/// Bitcoin Basic Block Headers
-// TODO: Figure out how to set a pointer to the ChainIndex mapping instead
-#[derive(Encode, Decode, Default, Clone, PartialEq)]
-#[cfg_attr(feature = "std", derive(Debug))]
-pub struct BlockHeader<H256, U256, Timestamp> {
-    pub block_hash: H256, 
-    pub merkle_root: H256,
-    pub target: U256,
-    pub timestamp: Timestamp,
-    pub version: u32,
-    pub hash_prev_block: H256,
-    pub nonce: u32
-}
-
-/// Bitcoin Enriched Block Headers
-#[derive(Encode, Decode, Default, Clone, PartialEq)]
-#[cfg_attr(feature = "std", derive(Debug))]
-pub struct RichBlockHeader<H256, U256, Timestamp> {
-    pub block_header: BlockHeader<H256, U256, Timestamp>,
-    pub block_height: u32,
-    pub chain_ref: u32,
-}
-
-/// Representation of a Bitcoin blockchain
-// Note: the chain representation is for now a vector
-// TODO: ask if there is a "mapping" type in structs
-#[derive(Encode, Decode, Default, Clone, PartialEq)]
-#[cfg_attr(feature = "std", derive(Debug))]
-pub struct BlockChain<u32, Map> {
-    pub chain_id: u32,
-    pub chain: Map,
-    pub start_height: u32,
-    pub max_height: u32,
-    pub no_data: Vec<u32>,
-    pub invalid: Vec<u32>,
-}
-
-
-pub fn header_from_bytes(bytes: Vec<u8>) -> RawBlockHeader {
-    let mut result: RawBlockHeader = [0; 80];
-    result.copy_from_slice(&bytes[..]);
-    result
-}
-
-
-/// Extracts the nonce from a block header.
-///
-/// # Arguments
-///
-/// * `header` - An 80-byte Bitcoin header
-pub fn extract_nonce(header: RawHeader) -> u32 {
-    let mut nonce: [u8; 4] = Default::default();
-    nonce.copy_from_slice(&header[76..80]);
-    u32::from_le_bytes(nonce)
-}
-
-/// Extracts the version from a block header.
-///
-/// # Arguments
-///
-/// * `header` - An 80-byte Bitcoin header
-pub fn extract_version(header: RawHeader) -> u32 {
-    let mut version: [u8; 4] = Default::default();
-    version.copy_from_slice(&header[0..4]);
-    u32::from_le_bytes(version)
-}
-
-/// Extracts the target from a block header.
-///
-/// # Arguments
-///
-/// * `header` - An 80-byte Bitcoin header
-pub fn extract_target(header: RawHeader) -> U256 {
-    let target = btcspv::extract_target(header);
-    U256::from_little_endian(&target.to_bytes_le()[..])
-}
-
-/// Extracts the timestamp from a block header.
-///
-/// # Arguments
-///
-/// * `header` - An 80-byte Bitcoin header
-pub fn extract_timestamp(header: RawHeader) -> Moment {
-    btcspv::extract_timestamp(header) as u64
-}
-
-/// Extracts the previous block hash from a block header.
-///
-/// # Arguments
-///
-/// * `header` - An 80-byte Bitcoin header
-pub fn extract_previous_block_hash(header: RawHeader) -> H256 {
-    let hash_le = &btcspv::extract_prev_block_hash_le(header)[..];
-    H256::from_slice(&bitcoin_spv::utils::reverse_endianness(hash_le)[..])
-}
-
-/// Extracts the merkle root from a block header.
-///
-/// # Arguments
-///
-/// * `header` - An 80-byte Bitcoin header
-pub fn extract_merkle_root(header: RawHeader) -> H256 {
-    let root_le = &btcspv::extract_merkle_root_le(header)[..];
-    H256::from_slice(&bitcoin_spv::utils::reverse_endianness(root_le)[..])
-}
-
-
-pub fn parse_block_header(raw_header: RawBlockHeader) -> BlockHeader<H256, U256, Moment> {
-    let hash_current_block: H256 = H256::zero();
-
-    let block_header = BlockHeader {
-        merkle_root: extract_merkle_root(raw_header),
-        target: extract_target(raw_header),
-        timestamp: extract_timestamp(raw_header),
-        version: extract_version(raw_header),
-        nonce: extract_nonce(raw_header),
-        hash_prev_block: extract_previous_block_hash(raw_header),
-
-        block_hash: hash_current_block,
-    };
-
-    return block_header
-}
-
-
-#[cfg(test)]
-mod tests {
-    use super::*;
-
-    #[test]
-    fn test_parse_block_header() {
-        // example from https://bitcoin.org/en/developer-reference#block-headers
-        let hex_header =
-            "02000000".to_string() + // ............... Block version: 2
-            "b6ff0b1b1680a2862a30ca44d346d9e8" + //
-            "910d334beb48ca0c0000000000000000" + // ... Hash of previous block's header
-            "9d10aa52ee949386ca9385695f04ede2" + //
-            "70dda20810decd12bc9b048aaab31471" + // ... Merkle root
-            "24d95a54" + // ........................... Unix time: 1415239972
-            "30c31b18" + // ........................... Target: 0x1bc330 * 256**(0x18-3)
-            "fe9f0864";
-        let raw_header = bitcoin_spv::utils::deserialize_hex(&hex_header[..]).unwrap();
-        let parsed_header = parse_block_header(header_from_bytes(raw_header));
-        assert_eq!(parsed_header.version, 2);
-        assert_eq!(parsed_header.timestamp, 1415239972);
-        assert_eq!(format!("{:x}", parsed_header.merkle_root),
-                   "7114b3aa8a049bbc12cdde1008a2dd70e2ed045f698593ca869394ee52aa109d");
-        assert_eq!(format!("{:x}", parsed_header.hash_prev_block),
-                   "00000000000000000cca48eb4b330d91e8d946d344ca302a86a280161b0bffb6");
-        let expected_target = String::from("680733321990486529407107157001552378184394215934016880640");
-        assert_eq!(parsed_header.target.to_string(), expected_target);
-    }
-}
-=======
 pub mod merkle;
 pub mod types;
-pub mod parser;
->>>>>>> ab2b2436
+pub mod parser;