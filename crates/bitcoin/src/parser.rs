use crate::types::*;

use primitive_types::U256;

#[cfg(test)]
extern crate mocktopus;
#[cfg(test)]
use mocktopus::macros::mockable;

<<<<<<< HEAD

use btc_core::Error;

const SERIALIZE_TRANSACTION_NO_WITNESS: i32 = 0x40000000;

=======
const SERIALIZE_TRANSACTION_NO_WITNESS: i32 = 0x4000_0000;
>>>>>>> 5a284e36

/// Type to be parsed from a bytes array
pub(crate) trait Parsable: Sized {
    fn parse(raw_bytes: &[u8], position: usize) -> Result<(Self, usize), Error>;
}

/// Type to be parsed from a bytes array using extra metadata
pub(crate) trait ParsableMeta<Metadata>: Sized {
    fn parse_with(
        raw_bytes: &[u8],
        position: usize,
        extra: Metadata,
    ) -> Result<(Self, usize), Error>;
}

/// Macro to generate `Parsable` implementation of uint types
macro_rules! make_parsable_int {
    ($type:ty, $bytes:expr) => {
        impl Parsable for $type {
            fn parse(raw_bytes: &[u8], position: usize) -> Result<($type, usize), Error> {
                if position + $bytes > raw_bytes.len() {
                    return Err(Error::EOS);
                }
                let mut value_bytes: [u8; $bytes] = Default::default();
                value_bytes.copy_from_slice(&raw_bytes[position..position + $bytes]);
                Ok((<$type>::from_le_bytes(value_bytes), $bytes))
            }
        }
    };
}

// Generate parsable implementation for the basic integers (signed and unsgined) types
make_parsable_int!(u8, 1);
make_parsable_int!(u16, 2);
make_parsable_int!(u32, 4);
make_parsable_int!(u64, 8);
make_parsable_int!(i8, 1);
make_parsable_int!(i16, 2);
make_parsable_int!(i32, 4);
make_parsable_int!(i64, 8);

impl Parsable for CompactUint {
    fn parse(raw_bytes: &[u8], position: usize) -> Result<(CompactUint, usize), Error> {
        let last_byte = std::cmp::min(position + 3, raw_bytes.len());
        let (value, bytes_consumed) = parse_compact_uint(&raw_bytes[position..last_byte]);
        Ok((CompactUint { value }, bytes_consumed))
    }
}

impl Parsable for BlockHeader {
    fn parse(raw_bytes: &[u8], position: usize) -> Result<(BlockHeader, usize), Error> {
        if position + 80 > raw_bytes.len() {
            return Err(Error::EOS);
        }
        let header_bytes = header_from_bytes(&raw_bytes[position..position + 80]);
        let block_header = parse_block_header(header_bytes)?;
        Ok((block_header, 80))
    }
}

impl Parsable for H256Le {
    fn parse(raw_bytes: &[u8], position: usize) -> Result<(H256Le, usize), Error> {
        if position + 32 > raw_bytes.len() {
            return Err(Error::EOS);
        }
        Ok((
            H256Le::from_bytes_le(&raw_bytes[position..position + 32]),
            32,
        ))
    }
}

impl<T: Parsable> Parsable for Vec<T> {
    fn parse(raw_bytes: &[u8], position: usize) -> Result<(Vec<T>, usize), Error> {
        let mut result: Vec<T> = Vec::new();
        let mut parser = BytesParser::new(&raw_bytes[position..]);
        let count: CompactUint = parser.parse()?;
        for _ in 0..count.value {
            result.push(parser.parse()?);
        }
        Ok((result, parser.position))
    }
}

impl<T, U: Copy> ParsableMeta<U> for Vec<T>
where
    T: ParsableMeta<U>,
{
    fn parse_with(raw_bytes: &[u8], position: usize, extra: U) -> Result<(Vec<T>, usize), Error> {
        let mut result: Vec<T> = Vec::new();
        let mut parser = BytesParser::new(&raw_bytes[position..]);
        let count: CompactUint = parser.parse()?;
        for _ in 0..count.value {
            result.push(parser.parse_with(extra)?);
        }
        Ok((result, parser.position))
    }
}

impl Parsable for Vec<bool> {
    fn parse(raw_bytes: &[u8], position: usize) -> Result<(Vec<bool>, usize), Error> {
        let byte = raw_bytes[position];
        let mut flag_bits = Vec::new();
        for i in 0..8 {
            let mask = 1 << i;
            let bit = (byte & mask) != 0;
            flag_bits.push(bit);
        }
        Ok((flag_bits, 1))
    }
}

impl ParsableMeta<i32> for TransactionInput {
    fn parse_with(
        raw_bytes: &[u8],
        position: usize,
        version: i32,
    ) -> Result<(TransactionInput, usize), Error> {
        parse_transaction_input(&raw_bytes[position..], version)
    }
}

impl Parsable for TransactionOutput {
    fn parse(raw_bytes: &[u8], position: usize) -> Result<(TransactionOutput, usize), Error> {
        parse_transaction_output(&raw_bytes[position..])
    }
}

impl Parsable for U256 {
    fn parse(raw_bytes: &[u8], position: usize) -> Result<(U256, usize), Error> {
        if position + 4 > raw_bytes.len() {
            return Err(Error::EOS);
        }
        let raw_exponent = raw_bytes[position + 3];
        if raw_exponent < 3 {
            return Err(Error::MalformedHeader);
        }
        let exponent = raw_exponent - 3;
        let mantissa = U256::from_little_endian(&raw_bytes[position..position + 3]);
        let offset = U256::from(256).pow(U256::from(exponent));
        Ok((mantissa * offset, 4))
    }
}

/// BytesParser is a stateful parser for raw bytes
/// The head of the parser is updated for each `read` or `parse` operation
pub(crate) struct BytesParser {
    raw_bytes: Vec<u8>,
    position: usize,
}

impl BytesParser {
    /// Creates a new `BytesParser` to parse the given raw bytes
    pub(crate) fn new(bytes: &[u8]) -> BytesParser {
        BytesParser {
            raw_bytes: Vec::from(bytes),
            position: 0,
        }
    }

    /// Parses a `Parsable` object and updates the parser head
    /// to the next byte after the parsed object
    /// Fails if there are not enough bytes to read or if the
    /// underlying `Parsable` parse function fails
    pub(crate) fn parse<T: Parsable>(&mut self) -> Result<T, Error> {
        let (result, bytes_consumed) = T::parse(&self.raw_bytes, self.position)?;
        self.position += bytes_consumed;
        Ok(result)
    }

    /// This is the same as `parse` but allows to pass extra data to the parser
    /// Fails if there are not enough bytes to read or if the
    /// underlying `Parsable` parse function fails
    pub(crate) fn parse_with<T, U>(&mut self, extra: U) -> Result<T, Error>
    where
        T: ParsableMeta<U>,
    {
        let (result, bytes_consumed) = T::parse_with(&self.raw_bytes, self.position, extra)?;
        self.position += bytes_consumed;
        Ok(result)
    }

    /// Reads `bytes_count` from the bytes parser and moves the head
    /// Fails if there are not enough bytes to read
    pub(crate) fn read(&mut self, bytes_count: usize) -> Result<Vec<u8>, Error> {
        if self.position + bytes_count > self.raw_bytes.len() {
            return Err(Error::EOS);
        }
        let bytes = &self.raw_bytes[self.position..self.position + bytes_count];
        self.position += bytes_count;
        Ok(Vec::from(bytes))
    }
}

/// Allows to parse the given structure from little-endian encoded bytes
pub trait FromLeBytes: Sized {
    fn from_le_bytes(bytes: &[u8]) -> Result<Self, Error>;
}

impl FromLeBytes for BlockHeader {
    fn from_le_bytes(bytes: &[u8]) -> Result<BlockHeader, Error> {
        parse_block_header(header_from_bytes(bytes))
    }
}

/// Returns a raw block header from a bytes slice
///
/// # Arguments
///
/// * `bytes` - A slice containing the header
pub fn header_from_bytes(bytes: &[u8]) -> RawBlockHeader {
    let mut result: RawBlockHeader = [0; 80];
    result.copy_from_slice(&bytes);
    result
}

/// Parses the raw bitcoin header into a Rust struct
///
/// # Arguments
///
/// * `header` - An 80-byte Bitcoin header
pub fn parse_block_header(raw_header: RawBlockHeader) -> Result<BlockHeader, Error> {
    let mut parser = BytesParser::new(&raw_header);
    let version: i32 = parser.parse()?;
    let hash_prev_block: H256Le = parser.parse()?;
    let merkle_root: H256Le = parser.parse()?;
    let timestamp: u32 = parser.parse()?;
    let target: U256 = parser.parse()?;
    let nonce: u32 = parser.parse()?;

    let block_header = BlockHeader {
        merkle_root,
        target,
        timestamp: timestamp as u64,
        version,
        nonce,
        hash_prev_block,
    };

    Ok(block_header)
}

/// Returns the value of a compactly encoded uint and the number of bytes consumed
///
/// # Arguments
///
/// * `varint` - A slice containing the header
pub fn parse_compact_uint(varint: &[u8]) -> (u64, usize) {
    match varint[0] {
        0xfd => {
            let mut num_bytes: [u8; 2] = Default::default();
            num_bytes.copy_from_slice(&varint[1..3]);
            (u16::from_le_bytes(num_bytes) as u64, 3)
        }
        0xfe => {
            let mut num_bytes: [u8; 4] = Default::default();
            num_bytes.copy_from_slice(&varint[1..5]);
            (u32::from_le_bytes(num_bytes) as u64, 5)
        }
        0xff => {
            let mut num_bytes: [u8; 8] = Default::default();
            num_bytes.copy_from_slice(&varint[1..9]);
            (u64::from_le_bytes(num_bytes) as u64, 9)
        }
        _ => (varint[0] as u64, 1),
    }
}

/// Parses a single bitcoin transaction
/// Serialization format is documented below
/// https://github.com/bitcoin/bitcoin/blob/master/src/primitives/transaction.h#L182
/// # Arguments
///
/// * `raw_transaction` - the raw bytes of the transaction
#[cfg_attr(test, mockable)]
pub fn parse_transaction(raw_transaction: &[u8]) -> Result<Transaction, Error> {
    let mut parser = BytesParser::new(raw_transaction);
    let version: i32 = parser.parse()?;

    // fail if incorrect version: we only support version 1 and 2
    if version != 1 && version != 2 {
        return Err(Error::MalformedTransaction);
    }

    let allow_witness = (version & SERIALIZE_TRANSACTION_NO_WITNESS) == 0;

    let mut inputs: Vec<TransactionInput> = parser.parse_with(version)?;

    let mut flags: u8 = 0;
    if inputs.is_empty() && allow_witness {
        flags = parser.parse()?;
        inputs = parser.parse_with(version)?;
    }

    let outputs: Vec<TransactionOutput> = parser.parse()?;

    if (flags & 1) != 0 && allow_witness {
        flags ^= 1;
        for input in &mut inputs {
            input.with_witness(parser.parse()?);
        }
    }

    let locktime_or_blockheight: u32 = parser.parse()?;
    let (locktime, block_height) = if locktime_or_blockheight < 500_000_000 {
        (None, Some(locktime_or_blockheight))
    } else {
        (Some(locktime_or_blockheight), None)
    };

    if flags != 0 {
        return Err(Error::MalformedTransaction);
    }

    Ok(Transaction {
        version,
        inputs,
        outputs,
        block_height,
        locktime,
    })
}

/// Parses a transaction input
pub fn parse_transaction_input(
    raw_input: &[u8],
    version: i32,
) -> Result<(TransactionInput, usize), Error> {
    let mut parser = BytesParser::new(raw_input);
    let previous_hash: H256Le = parser.parse()?;
    let previous_index: u32 = parser.parse()?;

    // coinbase input has no previous hash
    let is_coinbase = previous_hash == H256Le::zero();

    // fail if transaction is coinbase and previous index is not 0xffffffff
    // previous_hash
    if is_coinbase && previous_index != u32::max_value() {
        return Err(Error::MalformedTransaction);
    }

    let mut script_size: u64 = parser.parse::<CompactUint>()?.value;
    let height = if is_coinbase && version == 2 {
        script_size -= 4;
        Some(parser.read(4)?)
    } else {
        None
    };

    let script = parser.read(script_size as usize)?;
    // fail if coinbase script is longer than 100 bytes
    if is_coinbase && script.len() > 100 {
        return Err(Error::MalformedTransaction);
    }

    let sequence: u32 = parser.parse()?;
    let consumed_bytes = parser.position;

    Ok((
        TransactionInput {
            previous_hash,
            previous_index,
            coinbase: is_coinbase,
            height,
            script,
            sequence,
            witness: None,
        },
        consumed_bytes,
    ))
}

pub fn parse_transaction_output(raw_output: &[u8]) -> Result<(TransactionOutput, usize), Error> {
    let mut parser = BytesParser::new(raw_output);
    let value: i64 = parser.parse()?;
    let script_size: CompactUint = parser.parse()?;
    if script_size.value > 10_000 {
        return Err(Error::MalformedTransaction);
    }
    let script = parser.read(script_size.value as usize)?;
    Ok((TransactionOutput { value, script }, parser.position))
}

pub fn extract_value(raw_output: &[u8]) -> u64 {
    let mut arr: [u8; 8] = Default::default();
    arr.copy_from_slice(&raw_output[..8]);
    u64::from_le_bytes(arr)
}

pub fn extract_address_hash(output_script: &[u8]) -> Result<Vec<u8>, Error> {
    let script_len = output_script.len();
    // Witness
    if output_script[0] == 0 {
        if script_len < 2 {
            return Err(Error::MalformedWitnessOutput);
        }
        if output_script[1] == (script_len - 2) as u8 {
            return Ok(output_script[2..].to_vec());
        } else {
            return Err(Error::MalformedWitnessOutput);
        }
    }

    // P2PKH
    // 25 bytes
    // Format:
    // 0x76 (OP_DUP) - 0xa9 (OP_HASH160) - 0x14 (20 bytes len) - <20 bytes pubkey hash> - 0x88 (OP_EQUALVERIFY) - 0xac (OP_CHECKSIG)
    if script_len as u32 == P2PKH_SCRIPT_SIZE
        && output_script[0..=2]
            == [
                OpCode::OpDup as u8,
                OpCode::OpHash160 as u8,
                HASH160_SIZE_HEX,
            ]
    {
        if output_script[script_len - 2..]
            != [OpCode::OpEqualVerify as u8, OpCode::OpCheckSig as u8]
        {
            return Err(Error::MalformedP2PKHOutput);
        }
        return Ok(output_script[3..script_len - 2].to_vec());
    }

    // P2SH
    // 23 bytes
    // Format:
    // 0xa9 (OP_HASH160) - 0x14 (20 bytes hash) - <20 bytes script hash> - 0x87 (OP_EQUAL)
    if script_len as u32 == P2SH_SCRIPT_SIZE
        && output_script[0..=1] == [OpCode::OpHash160 as u8, HASH160_SIZE_HEX]
    {
        if output_script[script_len - 1] != OpCode::OpEqual as u8 {
            return Err(Error::MalformedP2SHOutput);
        }
        return Ok(output_script[2..(script_len - 1)].to_vec());
    }
    Err(Error::UnsupportedOutputFormat)
}

pub fn extract_op_return_data(output_script: &[u8]) -> Result<Vec<u8>, Error> {
    if output_script[0] != OpCode::OpReturn as u8 {
        return Err(Error::MalformedOpReturnOutput);
    }
    // Check for max OP_RETURN size
    // 83 in total, see here: https://github.com/bitcoin/bitcoin/blob/f018d0c9cd7f408dac016b6bfc873670de713d27/src/script/standard.h#L30
    if output_script.len() > MAX_OPRETURN_SIZE {
        return Err(Error::MalformedOpReturnOutput);
    }

    Ok(output_script[2..].to_vec())
}

#[cfg(test)]
mod tests {
    use super::*;

    // examples from https://bitcoin.org/en/developer-reference#block-headers

    #[test]
    fn test_parse_block_header() {
        let hex_header = "02000000".to_owned() + // ............... Block version: 2
            "b6ff0b1b1680a2862a30ca44d346d9e8" + //
            "910d334beb48ca0c0000000000000000" + // ... Hash of previous block's header
            "9d10aa52ee949386ca9385695f04ede2" + //
            "70dda20810decd12bc9b048aaab31471" + // ... Merkle root
            "24d95a54" + // ........................... Unix time: 1415239972
            "30c31b18" + // ........................... Target: 0x1bc330 * 256**(0x18-3)
            "fe9f0864";
        let raw_header = hex::decode(&hex_header[..]).unwrap();
        let parsed_header = parse_block_header(header_from_bytes(&raw_header)).unwrap();
        assert_eq!(parsed_header.version, 2);
        assert_eq!(parsed_header.timestamp, 1415239972);
        assert_eq!(
            format!("{:x}", parsed_header.merkle_root),
            "7114b3aa8a049bbc12cdde1008a2dd70e2ed045f698593ca869394ee52aa109d"
        );
        assert_eq!(
            format!("{:x}", parsed_header.hash_prev_block),
            "00000000000000000cca48eb4b330d91e8d946d344ca302a86a280161b0bffb6"
        );
        let expected_target =
            String::from("680733321990486529407107157001552378184394215934016880640");
        assert_eq!(parsed_header.target.to_string(), expected_target);
    }

    #[test]
    fn test_parse_compact_uint() {
        let cases = [
            (&[1, 2, 3][..], (1, 1)),
            (&[253, 2, 3][..], (770, 3)),
            (&[254, 2, 3, 8, 1, 8][..], (17302274, 5)),
            (
                &[255, 6, 0xa, 3, 8, 1, 0xb, 2, 7, 8][..],
                (504978207276206598, 9),
            ),
        ];
        for (input, expected) in cases.iter() {
            assert_eq!(parse_compact_uint(input), *expected);
        }
    }

    fn sample_coinbase_transaction_input() -> String {
        "00000000000000000000000000000000".to_owned() +
        "00000000000000000000000000000000" + // Previous outpoint TXID
        "ffffffff"                         + // Previous outpoint index
        "29"                               + // Bytes in coinbase
        "03"                               + // Bytes in height
        "4e0105"                           + // Height: 328014
        "062f503253482f0472d35454085fffed" +
        "f2400000f90f54696d65202620486561" +
        "6c74682021"                       + // Arbitrary data
        "00000000" // Sequence
    }

    fn sample_transaction_input() -> String {
        "7b1eabe0209b1fe794124575ef807057".to_owned() +
        "c77ada2138ae4fa8d6c4de0398a14f3f" +   // Outpoint TXID
        "00000000" +                           // Outpoint index number
        "49" +                                 // Bytes in sig. script: 73
        "48" +                                 // Push 72 bytes as data
        "30450221008949f0cb400094ad2b5eb3" +
        "99d59d01c14d73d8fe6e96df1a7150de" +
        "b388ab8935022079656090d7f6bac4c9" +
        "a94e0aad311a4268e082a725f8aeae05" +
        "73fb12ff866a5f01" +                   // Secp256k1 signature
        "ffffffff" // Sequence number: UINT32_MAX
    }

    fn sample_transaction_output() -> String {
        "f0ca052a01000000".to_owned() +      // Satoshis (49.99990000 BTC)
        "19" +                               // Bytes in pubkey script: 25
        "76" +                               // OP_DUP
        "a9" +                               // OP_HASH160
        "14" +                               // Push 20 bytes as data
        "cbc20a7664f2f69e5355aa427045bc15" +
        "e7c6c772" +                         // PubKey hash
        "88" +                               // OP_EQUALVERIFY
        "ac" // OP_CHECKSIG
    }

    fn sample_transaction() -> String {
        "01000000".to_owned() +               // Version
        "02"                  +               // Number of inputs
        &sample_coinbase_transaction_input() +
        &sample_transaction_input() +
        "01" +                                // Number of outputs
        &sample_transaction_output() +
        "00000000"
    }

    fn sample_valid_p2pkh() -> String {
        "76a914000000000000000000000000000000000000000088ac".to_owned()
    }

    fn sample_valid_p2sh() -> String {
        "a914000000000000000000000000000000000000000087".to_owned()
    }

    #[test]
    fn test_parse_coinbase_transaction_input() {
        let raw_input = sample_coinbase_transaction_input();
        let input_bytes = hex::decode(&raw_input).unwrap();
        let mut parser = BytesParser::new(&input_bytes);
        let input: TransactionInput = parser.parse_with(2).unwrap();
        assert_eq!(input.coinbase, true);
        assert_eq!(input.sequence, 0);
        assert_eq!(input.previous_index, u32::max_value());
        let height = input.height.unwrap();
        assert_eq!(height.len(), 4);
        assert_eq!(height[0], 3);
        assert_eq!(input.script.len(), 37); // 0x29 - 4
    }

    #[test]
    fn test_parse_transaction_input() {
        let raw_input = sample_transaction_input();
        let input_bytes = hex::decode(&raw_input).unwrap();
        let mut parser = BytesParser::new(&input_bytes);
        let input: TransactionInput = parser.parse_with(2).unwrap();
        assert_eq!(input.coinbase, false);
        assert_eq!(input.sequence, u32::max_value());
        assert_eq!(input.previous_index, 0);
        assert_eq!(input.height, None);
        assert_eq!(input.script.len(), 73);

        let previous_hash =
            H256Le::from_hex_le("7b1eabe0209b1fe794124575ef807057c77ada2138ae4fa8d6c4de0398a14f3f");
        assert_eq!(input.previous_hash, previous_hash);
    }

    #[test]
    fn test_parse_transaction_output() {
        let raw_output = sample_transaction_output();
        let output_bytes = hex::decode(&raw_output).unwrap();
        let mut parser = BytesParser::new(&output_bytes);
        let output: TransactionOutput = parser.parse().unwrap();
        assert_eq!(output.value, 4999990000);
        assert_eq!(output.script.len(), 25);
    }

    #[test]
    fn test_parse_transaction() {
        let raw_tx = sample_transaction();
        let tx_bytes = hex::decode(&raw_tx).unwrap();
        let transaction = parse_transaction(&tx_bytes).unwrap();
        let inputs = transaction.inputs;
        let outputs = transaction.outputs;
        assert_eq!(transaction.version, 1);
        assert_eq!(inputs.len(), 2);
        assert_eq!(inputs[0].coinbase, true);
        assert_eq!(inputs[1].coinbase, false);
        assert_eq!(outputs.len(), 1);
        assert_eq!(transaction.locktime, None);
        assert_eq!(transaction.block_height, Some(0));
    }

    #[test]
    fn test_parse_transaction_extended_format() {
        let raw_tx = "020000000001010000000000000000000000000000000000000000000000000000000000000000ffffffff0502cb000101ffffffff02400606950000000017a91466c7060feb882664ae62ffad0051fe843e318e85870000000000000000266a24aa21a9ede5c17d15b8b1fa2811b7e6da66ffa5e1aaa05922c69068bf90cd585b95bb46750120000000000000000000000000000000000000000000000000000000000000000000000000";
        let tx_bytes = hex::decode(&raw_tx).unwrap();
        let transaction = parse_transaction(&tx_bytes).unwrap();
        let inputs = transaction.inputs;
        let outputs = transaction.outputs;
        assert_eq!(transaction.version, 2);
        assert_eq!(inputs.len(), 1);
        assert_eq!(inputs[0].coinbase, true);
        assert_eq!(inputs[0].witness.is_some(), true);
        assert_eq!(outputs.len(), 2);
        assert_eq!(
            &hex::encode(&outputs[0].script),
            "a91466c7060feb882664ae62ffad0051fe843e318e8587"
        );
        assert_eq!(
            &hex::encode(&outputs[1].script),
            "6a24aa21a9ede5c17d15b8b1fa2811b7e6da66ffa5e1aaa05922c69068bf90cd585b95bb4675"
        );
        assert_eq!(transaction.block_height, Some(0));
        assert_eq!(transaction.locktime, None);
    }

    #[test]
    fn test_extract_address_hash_valid_p2pkh() {
        let p2pkh_script = hex::decode(&sample_valid_p2pkh()).unwrap();

        let p2pkh_address: [u8; 20] = [0, 0, 0, 0, 0, 0, 0, 0, 0, 0, 0, 0, 0, 0, 0, 0, 0, 0, 0, 0];

        let extr_p2pkh = extract_address_hash(&p2pkh_script).unwrap();

        assert_eq!(&extr_p2pkh, &p2pkh_address);
    }

    #[test]
    fn test_extract_address_hash_valid_p2sh() {
        let p2sh_script = hex::decode(&sample_valid_p2sh()).unwrap();

        let p2sh_address: [u8; 20] = [0, 0, 0, 0, 0, 0, 0, 0, 0, 0, 0, 0, 0, 0, 0, 0, 0, 0, 0, 0];

        let extr_p2sh = extract_address_hash(&p2sh_script).unwrap();

        assert_eq!(&extr_p2sh, &p2sh_address);
    }

    /*
    #[test]
    fn test_extract_address_invalid_p2pkh_fails() {
        let p2pkh_script = hex::decode(&sample_malformed_p2pkh_output()).unwrap();

        assert_eq!(extract_address_hash(&p2pkh_script).err(), Some(Error::MalformedP2PKHOutput));
    }
    */
}<|MERGE_RESOLUTION|>--- conflicted
+++ resolved
@@ -7,15 +7,10 @@
 #[cfg(test)]
 use mocktopus::macros::mockable;
 
-<<<<<<< HEAD
 
 use btc_core::Error;
 
-const SERIALIZE_TRANSACTION_NO_WITNESS: i32 = 0x40000000;
-
-=======
 const SERIALIZE_TRANSACTION_NO_WITNESS: i32 = 0x4000_0000;
->>>>>>> 5a284e36
 
 /// Type to be parsed from a bytes array
 pub(crate) trait Parsable: Sized {
