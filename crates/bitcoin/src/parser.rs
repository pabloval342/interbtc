use crate::types::*;

use node_primitives::Moment;
use primitive_types::{U256};
use bitcoin_spv::btcspv;

#[cfg(test)]
extern crate mocktopus;
#[cfg(test)]
use mocktopus::macros::mockable;

const SERIALIZE_TRANSACTION_NO_WITNESS: i32 = 0x40000000;


/// Type to be parsed from a bytes array
pub(crate) trait Parsable: Sized {
    fn parse(raw_bytes: &[u8], position: usize) -> Result<(Self, usize), Error>;
}

/// Type to be parsed from a bytes array using extra metadata
pub(crate) trait ParsableMeta<Metadata>: Sized {
    fn parse_with(
        raw_bytes: &[u8],
        position: usize,
        extra: Metadata,
    ) -> Result<(Self, usize), Error>;
}

/// Macro to generate `Parsable` implementation of uint types
macro_rules! make_parsable_int {
    ($type:ty, $bytes:expr) => {
        impl Parsable for $type {
            fn parse(raw_bytes: &[u8], position: usize) -> Result<($type, usize), Error> {
                if position + $bytes > raw_bytes.len() {
                    return Err(Error::EOS);
                }
                let mut value_bytes: [u8; $bytes] = Default::default();
                value_bytes.copy_from_slice(&raw_bytes[position..position + $bytes]);
                Ok((<$type>::from_le_bytes(value_bytes), $bytes))
            }
        }
    };
}

// Generate parsable implementation for the basic integers (signed and unsgined) types
make_parsable_int!(u8, 1);
make_parsable_int!(u16, 2);
make_parsable_int!(u32, 4);
make_parsable_int!(u64, 8);
make_parsable_int!(i8, 1);
make_parsable_int!(i16, 2);
make_parsable_int!(i32, 4);
make_parsable_int!(i64, 8);

impl Parsable for CompactUint {
    fn parse(raw_bytes: &[u8], position: usize) -> Result<(CompactUint, usize), Error> {
        let last_byte = std::cmp::min(position + 3, raw_bytes.len());
        let (value, bytes_consumed) = parse_compact_uint(&raw_bytes[position..last_byte]);
        Ok((CompactUint { value }, bytes_consumed))
    }
}

impl Parsable for BlockHeader {
    fn parse(raw_bytes: &[u8], position: usize) -> Result<(BlockHeader, usize), Error> {
        if position + 80 > raw_bytes.len() {
            return Err(Error::EOS);
        }
        let header_bytes = header_from_bytes(&raw_bytes[position..position + 80]);
        let block_header = parse_block_header(header_bytes);
        Ok((block_header, 80))
    }
}

impl Parsable for H256Le {
    fn parse(raw_bytes: &[u8], position: usize) -> Result<(H256Le, usize), Error> {
        if position + 32 > raw_bytes.len() {
            return Err(Error::EOS);
        }
        Ok((
            H256Le::from_bytes_le(&raw_bytes[position..position + 32]),
            32,
        ))
    }
}

impl<T: Parsable> Parsable for Vec<T> {
    fn parse(raw_bytes: &[u8], position: usize) -> Result<(Vec<T>, usize), Error> {
        let mut result: Vec<T> = Vec::new();
        let mut parser = BytesParser::new(&raw_bytes[position..]);
        let count: CompactUint = parser.parse()?;
        for _ in 0..count.value {
            result.push(parser.parse()?);
        }
        Ok((result, parser.position))
    }
}

impl<T, U: Copy> ParsableMeta<U> for Vec<T> where T: ParsableMeta<U> {
    fn parse_with(raw_bytes: &[u8], position: usize, extra: U) -> Result<(Vec<T>, usize), Error> {
        let mut result: Vec<T> = Vec::new();
        let mut parser = BytesParser::new(&raw_bytes[position..]);
        let count: CompactUint = parser.parse()?;
        for _ in 0..count.value {
            result.push(parser.parse_with(extra)?);
        }
        Ok((result, parser.position))
    }
}

impl Parsable for Vec<bool> {
    fn parse(raw_bytes: &[u8], position: usize) -> Result<(Vec<bool>, usize), Error> {
        let byte = raw_bytes[position];
        let mut flag_bits = Vec::new();
        for i in 0..8 {
            let mask = 1 << i;
            let bit = (byte & mask) != 0;
            flag_bits.push(bit);
        }
        Ok((flag_bits, 1))
    }
}

impl ParsableMeta<i32> for TransactionInput {
    fn parse_with(
        raw_bytes: &[u8],
        position: usize,
        version: i32,
    ) -> Result<(TransactionInput, usize), Error> {
        parse_transaction_input(&raw_bytes[position..], version)
    }
}

impl Parsable for TransactionOutput {
    fn parse(raw_bytes: &[u8], position: usize) -> Result<(TransactionOutput, usize), Error> {
        parse_transaction_output(&raw_bytes[position..])
    }
}

/// BytesParser is a stateful parser for raw bytes
/// The head of the parser is updated for each `read` or `parse` operation
pub(crate) struct BytesParser {
    raw_bytes: Vec<u8>,
    position: usize,
}

impl BytesParser {
    /// Creates a new `BytesParser` to parse the given raw bytes
    pub(crate) fn new(bytes: &[u8]) -> BytesParser {
        BytesParser {
            raw_bytes: Vec::from(bytes),
            position: 0,
        }
    }

    /// Parses a `Parsable` object and updates the parser head
    /// to the next byte after the parsed object
    /// Fails if there are not enough bytes to read or if the
    /// underlying `Parsable` parse function fails
    pub(crate) fn parse<T: Parsable>(&mut self) -> Result<T, Error> {
        let (result, bytes_consumed) = T::parse(&self.raw_bytes, self.position)?;
        self.position += bytes_consumed;
        Ok(result)
    }

    /// This is the same as `parse` but allows to pass extra data to the parser
    /// Fails if there are not enough bytes to read or if the
    /// underlying `Parsable` parse function fails
    pub(crate) fn parse_with<T, U>(&mut self, extra: U) -> Result<T, Error>
    where
        T: ParsableMeta<U>,
    {
        let (result, bytes_consumed) = T::parse_with(&self.raw_bytes, self.position, extra)?;
        self.position += bytes_consumed;
        Ok(result)
    }

    /// Reads `bytes_count` from the bytes parser and moves the head
    /// Fails if there are not enough bytes to read
    pub(crate) fn read(&mut self, bytes_count: usize) -> Result<Vec<u8>, Error> {
        if self.position + bytes_count > self.raw_bytes.len() {
            return Err(Error::EOS);
        }
        let bytes = &self.raw_bytes[self.position..self.position + bytes_count];
        self.position += bytes_count;
        Ok(Vec::from(bytes))
    }
}

/// Allows to parse the given structure from little-endian encoded bytes
pub trait FromLeBytes: Sized {
    fn from_le_bytes(bytes: &[u8]) -> Self;
}

impl FromLeBytes for BlockHeader {
    fn from_le_bytes(bytes: &[u8]) -> BlockHeader {
        parse_block_header(header_from_bytes(bytes))
    }
}

/// Returns a raw block header from a bytes slice
///
/// # Arguments
///
/// * `bytes` - A slice containing the header
pub fn header_from_bytes(bytes: &[u8]) -> RawBlockHeader {
    let mut result: RawBlockHeader = [0; 80];
    result.copy_from_slice(&bytes);
    result
}

/// Extracts the nonce from a block header.
///
/// # Arguments
///
/// * `header` - An 80-byte Bitcoin header
pub fn extract_nonce(header: RawBlockHeader) -> u32 {
    let mut nonce: [u8; 4] = Default::default();
    nonce.copy_from_slice(&header[76..80]);
    u32::from_le_bytes(nonce)
}

/// Extracts the version from a block header.
///
/// # Arguments
///
/// * `header` - An 80-byte Bitcoin header
pub fn extract_version(header: RawBlockHeader) -> u32 {
    let mut version: [u8; 4] = Default::default();
    version.copy_from_slice(&header[0..4]);
    u32::from_le_bytes(version)
}

/// Extracts the target from a block header.
///
/// # Arguments
///
/// * `header` - An 80-byte Bitcoin header
pub fn extract_target(header: RawBlockHeader) -> U256 {
    let target = btcspv::extract_target(header);
    U256::from_little_endian(&target.to_bytes_le())
}

/// Extracts the timestamp from a block header.
///
/// # Arguments
///
/// * `header` - An 80-byte Bitcoin header
pub fn extract_timestamp(header: RawBlockHeader) -> Moment {
    btcspv::extract_timestamp(header) as u64
}

/// Extracts the previous block hash from a block header.
///
/// # Arguments
///
/// * `header` - An 80-byte Bitcoin header
pub fn extract_previous_block_hash(header: RawBlockHeader) -> H256Le {
    H256Le::from_bytes_le(&btcspv::extract_prev_block_hash_le(header))
}

/// Extracts the merkle root from a block header.
///
/// # Arguments
///
/// * `header` - An 80-byte Bitcoin header
pub fn extract_merkle_root(header: RawBlockHeader) -> H256Le {
    H256Le::from_bytes_le(&btcspv::extract_merkle_root_le(header))
}

/// Parses the raw bitcoin header into a Rust struct
///
/// # Arguments
///
/// * `header` - An 80-byte Bitcoin header
pub fn parse_block_header(raw_header: RawBlockHeader) -> BlockHeader {

    let block_header = BlockHeader {
        merkle_root: extract_merkle_root(raw_header),
        target: extract_target(raw_header),
        timestamp: extract_timestamp(raw_header),
        version: extract_version(raw_header),
        nonce: extract_nonce(raw_header),
        hash_prev_block: extract_previous_block_hash(raw_header),
    };

    return block_header;
}

/// Returns the value of a compactly encoded uint and the number of bytes consumed
///
/// # Arguments
///
/// * `varint` - A slice containing the header
pub fn parse_compact_uint(varint: &[u8]) -> (u64, usize) {
    match varint[0] {
        0xfd => {
            let mut num_bytes: [u8; 2] = Default::default();
            num_bytes.copy_from_slice(&varint[1..3]);
            (u16::from_le_bytes(num_bytes) as u64, 3)
        }
        0xfe => {
            let mut num_bytes: [u8; 4] = Default::default();
            num_bytes.copy_from_slice(&varint[1..5]);
            (u32::from_le_bytes(num_bytes) as u64, 5)
        }
        0xff => {
            let mut num_bytes: [u8; 8] = Default::default();
            num_bytes.copy_from_slice(&varint[1..9]);
            (u64::from_le_bytes(num_bytes) as u64, 9)
        }
        _ => (varint[0] as u64, 1),
    }
}

/// Parses a single bitcoin transaction
/// Serialization format is documented below
/// https://github.com/bitcoin/bitcoin/blob/master/src/primitives/transaction.h#L182
/// # Arguments
///
/// * `raw_transaction` - the raw bytes of the transaction
#[cfg_attr(test, mockable)]
pub fn parse_transaction(raw_transaction: &[u8]) -> Result<Transaction, Error> {
    let mut parser = BytesParser::new(raw_transaction);
    let version: i32 = parser.parse()?;

    // fail if incorrect version: we only support version 1 and 2
    if version != 1 && version != 2 {
        return Err(Error::MalformedTransaction);
    }

    let allow_witness = (version & SERIALIZE_TRANSACTION_NO_WITNESS) == 0;

    let mut inputs: Vec<TransactionInput> = parser.parse_with(version)?;

    let mut flags: u8 = 0;
    if inputs.len() == 0 && allow_witness {
        flags = parser.parse()?;
        inputs = parser.parse_with(version)?;
    }

    let outputs: Vec<TransactionOutput> = parser.parse()?;

    if (flags & 1) != 0 && allow_witness {
        flags ^= 1;
        for input in &mut inputs {
            input.with_witness(parser.parse()?);
        }
    }

    let locktime_or_blockheight: u32 = parser.parse()?;
    let (locktime, block_height) = if locktime_or_blockheight < 500_000_000 {
        (None, Some(locktime_or_blockheight))
    } else {
        (Some(locktime_or_blockheight), None)
    };

    if flags != 0 {
        return Err(Error::MalformedTransaction);
    }

    Ok(Transaction {
        version: version,
        inputs: inputs,
        outputs: outputs,
        block_height: block_height,
        locktime: locktime,
    })
}

/// Parses a transaction input
pub fn parse_transaction_input(
    raw_input: &[u8],
    version: i32,
) -> Result<(TransactionInput, usize), Error> {
    let mut parser = BytesParser::new(raw_input);
    let previous_hash: H256Le = parser.parse()?;
    let pervious_index: u32 = parser.parse()?;

    // coinbase input has no previous hash
    let is_coinbase = previous_hash == H256Le::zero();

    // fail if transaction is coinbase and previous index is not 0xffffffff
    // previous_hash
    if is_coinbase && pervious_index != u32::max_value() {
        return Err(Error::MalformedTransaction);
    }

    let mut script_size: u64 = parser.parse::<CompactUint>()?.value;
    let height = if is_coinbase && version == 2 {
        script_size -= 4;
        Some(parser.read(4)?)
    } else {
        None
    };

    let script = parser.read(script_size as usize)?;
    // fail if coinbase script is longer than 100 bytes
    if is_coinbase && script.len() > 100 {
        return Err(Error::MalformedTransaction);
    }

    let sequence: u32 = parser.parse()?;
    let consumed_bytes = parser.position;

    Ok((
        TransactionInput {
            previous_hash: previous_hash,
            previous_index: pervious_index,
            coinbase: is_coinbase,
            height: height,
            script: script,
            sequence: sequence,
            witness: None,
        },
        consumed_bytes,
    ))
}

pub fn parse_transaction_output(raw_output: &[u8]) -> Result<(TransactionOutput, usize), Error> {
    let mut parser = BytesParser::new(raw_output);
    let value: i64 = parser.parse()?;
    let script_size: CompactUint = parser.parse()?;
    if script_size.value > 10_000 {
        return Err(Error::MalformedTransaction);
    }
    let script = parser.read(script_size.value as usize)?;
    Ok((
        TransactionOutput {
            value: value,
            script: Vec::from(script),
        },
        parser.position,
    ))
}

pub fn extract_value(raw_output: &[u8]) -> u64 {
    return btcspv::extract_value(raw_output);
}

pub fn extract_address_hash(output_script: &[u8]) -> Result<Vec<u8>, Error> {

    let script_len = output_script.len();
    
    // Witness
    if output_script[0] == 0 {
        if script_len < 2 {
            return Err(Error::MalformedWitnessOutput);
        }
        if output_script[1] == (script_len - 2) as u8 {
            return Ok(output_script[2..].to_vec());
        } else {
            return Err(Error::MalformedWitnessOutput);
        }
    }

    // P2PKH
    // 25 bytes
    // Format:
    // 0x76 (OP_DUP) - 0xa9 (OP_HASH160) - 0x14 (20 bytes len) - <20 bytes pubkey hash> - 0x88 (OP_EQUALVERIFY) - 0xac (OP_CHECKSIG)
    if script_len as u32 == P2PKH_SCRIPT_SIZE && output_script[0..=2] == [OpCode::OpDup as u8, OpCode::OpHash160 as u8, HASH160_SIZE_HEX] {
        if output_script[script_len - 2..] != [OpCode::OpEqualVerify as u8, OpCode::OpCheckSig as u8] {
            return Err(Error::MalformedP2PKHOutput);
        }
        return Ok(output_script[3..script_len-2].to_vec());
    }

    // P2SH
    // 23 bytes
    // Format: 
    // 0xa9 (OP_HASH160) - 0x14 (20 bytes hash) - <20 bytes script hash> - 0x87 (OP_EQUAL)
    if script_len as u32 == P2SH_SCRIPT_SIZE && output_script[0..=1] == [OpCode::OpHash160 as u8, HASH160_SIZE_HEX] {
        if output_script[script_len-1] != OpCode::OpEqual as u8 {
            return Err(Error::MalformedP2SHOutput)
        }
        return Ok(output_script[2..(script_len-1)].to_vec())
    }
    return Err(Error::UnsupportedOutputFormat);
}

<<<<<<< HEAD
pub fn extract_op_return_data(raw_output: &[u8]) -> Result<Vec<u8>, Error> {
    return btcspv::extract_op_return_data(raw_output).map_err(|_e| Error::MalformedOpReturnOutput);

=======
pub fn extract_op_return_data(output_script: &[u8]) -> Result<Vec<u8>, Error> {
    if output_script[0] != OpCode::OpReturn as u8 {
        return Err(Error::MalformedOpReturnOutput);
    }
    // Check for max OP_RETURN size
    // 83 in total, see here: https://github.com/bitcoin/bitcoin/blob/f018d0c9cd7f408dac016b6bfc873670de713d27/src/script/standard.h#L30
    if output_script.len() > MAX_OPRETURN_SIZE {
        return Err(Error::MalformedOpReturnOutput);
    }

    Ok(output_script[2..].to_vec())
>>>>>>> 63a56303
}


#[cfg(test)]
mod tests {
    use super::*;

    // examples from https://bitcoin.org/en/developer-reference#block-headers


    #[test]
    fn test_parse_block_header() {
        let hex_header = "02000000".to_owned() + // ............... Block version: 2
            "b6ff0b1b1680a2862a30ca44d346d9e8" + //
            "910d334beb48ca0c0000000000000000" + // ... Hash of previous block's header
            "9d10aa52ee949386ca9385695f04ede2" + //
            "70dda20810decd12bc9b048aaab31471" + // ... Merkle root
            "24d95a54" + // ........................... Unix time: 1415239972
            "30c31b18" + // ........................... Target: 0x1bc330 * 256**(0x18-3)
            "fe9f0864";
        let raw_header = bitcoin_spv::utils::deserialize_hex(&hex_header[..]).unwrap();
        let parsed_header = parse_block_header(header_from_bytes(&raw_header));
        assert_eq!(parsed_header.version, 2);
        assert_eq!(parsed_header.timestamp, 1415239972);
        assert_eq!(
            format!("{:x}", parsed_header.merkle_root),
            "7114b3aa8a049bbc12cdde1008a2dd70e2ed045f698593ca869394ee52aa109d"
        );
        assert_eq!(
            format!("{:x}", parsed_header.hash_prev_block),
            "00000000000000000cca48eb4b330d91e8d946d344ca302a86a280161b0bffb6"
        );
        let expected_target =
            String::from("680733321990486529407107157001552378184394215934016880640");
        assert_eq!(parsed_header.target.to_string(), expected_target);
    }

    #[test]
    fn test_parse_compact_uint() {
        let cases = [
            (&[1, 2, 3][..], (1, 1)),
            (&[253, 2, 3][..], (770, 3)),
            (&[254, 2, 3, 8, 1, 8][..], (17302274, 5)),
            (
                &[255, 6, 0xa, 3, 8, 1, 0xb, 2, 7, 8][..],
                (504978207276206598, 9),
            ),
        ];
        for (input, expected) in cases.iter() {
            assert_eq!(parse_compact_uint(input), *expected);
        }
    }

    fn sample_coinbase_transaction_input() -> String {
        "00000000000000000000000000000000".to_owned() +
        "00000000000000000000000000000000" + // Previous outpoint TXID
        "ffffffff"                         + // Previous outpoint index
        "29"                               + // Bytes in coinbase
        "03"                               + // Bytes in height
        "4e0105"                           + // Height: 328014
        "062f503253482f0472d35454085fffed" +
        "f2400000f90f54696d65202620486561" +
        "6c74682021"                       + // Arbitrary data
        "00000000" // Sequence
    }

    fn sample_transaction_input() -> String {
        "7b1eabe0209b1fe794124575ef807057".to_owned() +
        "c77ada2138ae4fa8d6c4de0398a14f3f" +   // Outpoint TXID
        "00000000" +                           // Outpoint index number
        "49" +                                 // Bytes in sig. script: 73
        "48" +                                 // Push 72 bytes as data
        "30450221008949f0cb400094ad2b5eb3" +
        "99d59d01c14d73d8fe6e96df1a7150de" +
        "b388ab8935022079656090d7f6bac4c9" +
        "a94e0aad311a4268e082a725f8aeae05" +
        "73fb12ff866a5f01" +                   // Secp256k1 signature
        "ffffffff" // Sequence number: UINT32_MAX
    }

    fn sample_transaction_output() -> String {
        "f0ca052a01000000".to_owned() +      // Satoshis (49.99990000 BTC)
        "19" +                               // Bytes in pubkey script: 25
        "76" +                               // OP_DUP
        "a9" +                               // OP_HASH160
        "14" +                               // Push 20 bytes as data
        "cbc20a7664f2f69e5355aa427045bc15" +
        "e7c6c772" +                         // PubKey hash
        "88" +                               // OP_EQUALVERIFY
        "ac"                                 // OP_CHECKSIG
    }

    fn sample_transaction() -> String {
        "01000000".to_owned() +               // Version
        "02"                  +               // Number of inputs
        &sample_coinbase_transaction_input() +
        &sample_transaction_input() +
        "01" +                                // Number of outputs
        &sample_transaction_output() +
        "00000000"
    }

    fn sample_valid_p2pkh() -> String {
        "76a914000000000000000000000000000000000000000088ac".to_owned()
    }

    fn sample_valid_p2sh() -> String {
        "a914000000000000000000000000000000000000000087".to_owned()
    }

    #[test]
    fn test_parse_coinbase_transaction_input() {
        let raw_input = sample_coinbase_transaction_input();
        let input_bytes = bitcoin_spv::utils::deserialize_hex(&raw_input).unwrap();
        let mut parser = BytesParser::new(&input_bytes);
        let input: TransactionInput = parser.parse_with(2).unwrap();
        assert_eq!(input.coinbase, true);
        assert_eq!(input.sequence, 0);
        assert_eq!(input.previous_index, u32::max_value());
        let height = input.height.unwrap();
        assert_eq!(height.len(), 4);
        assert_eq!(height[0], 3);
        assert_eq!(input.script.len(), 37); // 0x29 - 4
    }

    #[test]
    fn test_parse_transaction_input() {
        let raw_input = sample_transaction_input();
        let input_bytes = bitcoin_spv::utils::deserialize_hex(&raw_input).unwrap();
        let mut parser = BytesParser::new(&input_bytes);
        let input: TransactionInput = parser.parse_with(2).unwrap();
        assert_eq!(input.coinbase, false);
        assert_eq!(input.sequence, u32::max_value());
        assert_eq!(input.previous_index, 0);
        assert_eq!(input.height, None);
        assert_eq!(input.script.len(), 73);

        let previous_hash =
            H256Le::from_hex_le("7b1eabe0209b1fe794124575ef807057c77ada2138ae4fa8d6c4de0398a14f3f");
        assert_eq!(input.previous_hash, previous_hash);
    }

    #[test]
    fn test_parse_transaction_output() {
        let raw_output = sample_transaction_output();
        let output_bytes = bitcoin_spv::utils::deserialize_hex(&raw_output).unwrap();
        let mut parser = BytesParser::new(&output_bytes);
        let output: TransactionOutput = parser.parse().unwrap();
        assert_eq!(output.value, 4999990000);
        assert_eq!(output.script.len(), 25);
    }

    #[test]
    fn test_parse_transaction() {
        let raw_tx = sample_transaction();
        let tx_bytes = hex::decode(&raw_tx).unwrap();
        let transaction = parse_transaction(&tx_bytes).unwrap();
        let inputs = transaction.inputs;
        let outputs = transaction.outputs;
        assert_eq!(transaction.version, 1);
        assert_eq!(inputs.len(), 2);
        assert_eq!(inputs[0].coinbase, true);
        assert_eq!(inputs[1].coinbase, false);
        assert_eq!(outputs.len(), 1);
        assert_eq!(transaction.locktime, None);
        assert_eq!(transaction.block_height, Some(0));
    }

    #[test]
    fn test_parse_transaction_extended_format() {
        let raw_tx = "020000000001010000000000000000000000000000000000000000000000000000000000000000ffffffff0502cb000101ffffffff02400606950000000017a91466c7060feb882664ae62ffad0051fe843e318e85870000000000000000266a24aa21a9ede5c17d15b8b1fa2811b7e6da66ffa5e1aaa05922c69068bf90cd585b95bb46750120000000000000000000000000000000000000000000000000000000000000000000000000";
        let tx_bytes = hex::decode(&raw_tx).unwrap();
        let transaction = parse_transaction(&tx_bytes).unwrap();
        let inputs = transaction.inputs;
        let outputs = transaction.outputs;
        assert_eq!(transaction.version, 2);
        assert_eq!(inputs.len(), 1);
        assert_eq!(inputs[0].coinbase, true);
        assert_eq!(inputs[0].witness.is_some(), true);
        assert_eq!(outputs.len(), 2);
        assert_eq!(&hex::encode(&outputs[0].script), "a91466c7060feb882664ae62ffad0051fe843e318e8587");
        assert_eq!(&hex::encode(&outputs[1].script), "6a24aa21a9ede5c17d15b8b1fa2811b7e6da66ffa5e1aaa05922c69068bf90cd585b95bb4675");
        assert_eq!(transaction.block_height, Some(0));
        assert_eq!(transaction.locktime, None);
    }

    #[test]
    fn test_extract_address_hash_valid_p2pkh(){
        let p2pkh_script = bitcoin_spv::utils::deserialize_hex(&sample_valid_p2pkh()).unwrap();

        let p2pkh_address: [u8; 20] = [0,0,0,0,0,0,0,0,0,0,0,0,0,0,0,0,0,0,0,0];

        let extr_p2pkh = extract_address_hash(&p2pkh_script).unwrap();

        assert_eq!(&extr_p2pkh, &p2pkh_address);
    }

    #[test]
    fn test_extract_address_hash_valid_p2sh(){
        let p2sh_script = bitcoin_spv::utils::deserialize_hex(&sample_valid_p2sh()).unwrap();

        let p2sh_address: [u8; 20] = [0,0,0,0,0,0,0,0,0,0,0,0,0,0,0,0,0,0,0,0];

        let extr_p2sh = extract_address_hash(&p2sh_script).unwrap();

        assert_eq!(&extr_p2sh, &p2sh_address);
    }

    /*
    #[test]
    fn test_extract_address_invalid_p2pkh_fails() {
        let p2pkh_script = bitcoin_spv::utils::deserialize_hex(&sample_malformed_p2pkh_output()).unwrap();

        assert_eq!(extract_address_hash(&p2pkh_script).err(), Some(Error::MalformedP2PKHOutput));
    }
    */
}<|MERGE_RESOLUTION|>--- conflicted
+++ resolved
@@ -477,11 +477,6 @@
     return Err(Error::UnsupportedOutputFormat);
 }
 
-<<<<<<< HEAD
-pub fn extract_op_return_data(raw_output: &[u8]) -> Result<Vec<u8>, Error> {
-    return btcspv::extract_op_return_data(raw_output).map_err(|_e| Error::MalformedOpReturnOutput);
-
-=======
 pub fn extract_op_return_data(output_script: &[u8]) -> Result<Vec<u8>, Error> {
     if output_script[0] != OpCode::OpReturn as u8 {
         return Err(Error::MalformedOpReturnOutput);
@@ -493,7 +488,6 @@
     }
 
     Ok(output_script[2..].to_vec())
->>>>>>> 63a56303
 }
 
 
