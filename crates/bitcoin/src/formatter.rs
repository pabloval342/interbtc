use primitive_types::U256;
use sp_std::vec::Vec;
use sp_std::{prelude::*, vec};

use crate::merkle::MerkleProof;
use crate::types::*;
use crate::utils::log256;

const WITNESS_FLAG: u8 = 0x01;
const WITNESS_MARKER: u8 = 0x00;

/// Type to be formatted as a bytes array
pub trait Formattable<Options = ()> {
    fn format(&self) -> Vec<u8>;
    fn format_with(&self, _options: Options) -> Vec<u8> {
        self.format()
    }
}

/// Macro to generate `Formattable` implementation of int types
macro_rules! make_formattable_int {
    ($type:ty) => {
        impl Formattable<bool> for $type {
            fn format(&self) -> Vec<u8> {
                Vec::from(&self.to_le_bytes()[..])
            }

            fn format_with(&self, be: bool) -> Vec<u8> {
                if be {
                    Vec::from(&self.to_be_bytes()[..])
                } else {
                    self.format()
                }
            }
        }
    };
}

impl<T, U> Formattable<U> for &T
where
    T: Formattable<U>,
{
    fn format(&self) -> Vec<u8> {
        T::format(self)
    }

    fn format_with(&self, options: U) -> Vec<u8> {
        T::format_with(self, options)
    }
}

// Generate formattable implementation for the basic integers (signed and unsgined) types
make_formattable_int!(u8);
make_formattable_int!(u16);
make_formattable_int!(u32);
make_formattable_int!(u64);
make_formattable_int!(i8);
make_formattable_int!(i16);
make_formattable_int!(i32);
make_formattable_int!(i64);

impl Formattable<()> for bool {
    fn format(&self) -> Vec<u8> {
        (*self as u8).format()
    }
}

impl Formattable<()> for H256Le {
    fn format(&self) -> Vec<u8> {
        Vec::from(&self.to_bytes_le()[..])
    }
}

impl Formattable for CompactUint {
    fn format(&self) -> Vec<u8> {
        let mut formatter = Formatter::new();
        if self.value < 0xfd {
            formatter.format(self.value as u8);
        } else if self.value < u16::max_value() as u64 {
            formatter.format(0xfd as u8);
            formatter.format(self.value as u16);
        } else if self.value < u32::max_value() as u64 {
            formatter.format(0xfe as u8);
            formatter.format(self.value as u32);
        } else {
            formatter.format(0xff as u8);
            formatter.format(self.value);
        }
        formatter.result()
    }
}

impl<T, U> Formattable<U> for Vec<T>
where
    for<'a> &'a T: Formattable<U>,
    U: Default + Copy,
{
    fn format(&self) -> Vec<u8> {
        self.format_with(Default::default())
    }

    fn format_with(&self, options: U) -> Vec<u8> {
        let mut formatter = Formatter::new();
        formatter.format(CompactUint {
            value: self.len() as u64,
        });
        for value in self.iter() {
            formatter.format_with(value, options);
        }
        formatter.result()
    }
}

impl Formattable<bool> for TransactionInput {
    fn format(&self) -> Vec<u8> {
        let mut formatter = Formatter::new();
        formatter.format(&self.previous_hash);
        formatter.format(self.previous_index);
        formatter.format(CompactUint::from_usize(self.script.len()));
        self.height.iter().for_each(|h| formatter.output(h));
        formatter.output(&self.script); // we already formatted the length
        formatter.format(self.sequence);
        formatter.result()
    }
}

impl Formattable for Script {
    fn format(&self) -> Vec<u8> {
        self.bytes.format()
    }
}

impl Formattable for &[u8] {
    fn format(&self) -> Vec<u8> {
        Vec::from(*self)
    }
}

impl Formattable for Address {
    fn format(&self) -> Vec<u8> {
        Vec::from(self.as_bytes())
    }
}

impl Formattable for OpCode {
    fn format(&self) -> Vec<u8> {
        vec![*self as u8]
    }
}

impl Formattable for TransactionOutput {
    fn format(&self) -> Vec<u8> {
        let mut formatter = Formatter::new();
        formatter.format(self.value);
        formatter.format(&self.script);
        formatter.result()
    }
}

impl Formattable<bool> for Transaction {
    fn format(&self) -> Vec<u8> {
        self.format_with(true)
    }

    fn format_with(&self, witness: bool) -> Vec<u8> {
        let mut formatter = Formatter::new();
        let allow_witness = (self.version & SERIALIZE_TRANSACTION_NO_WITNESS) == 0;
        // check if any of the inputs has a witness
        let has_witness = allow_witness && self.inputs.iter().any(|v| !v.witness.is_empty());

        formatter.format(self.version);

        if witness && has_witness {
            formatter.format(WITNESS_MARKER);
            formatter.format(WITNESS_FLAG);
        }

        formatter.format(&self.inputs);
        formatter.format(&self.outputs);

        if witness && has_witness {
            for input in self.inputs.iter() {
                formatter.format(&input.witness);
            }
        }

        // only block_height or locktime should ever be Some
        self.block_height
            .or(self.locktime)
            .iter()
            .for_each(|b| formatter.format(b));

        formatter.result()
    }
}

impl Formattable<bool> for U256 {
    fn format(&self) -> Vec<u8> {
        let mut bytes: [u8; 4] = Default::default();
        let exponent = log256(&self);
        bytes[3] = exponent;
        let mantissa = if exponent > 3 {
            self / U256::from(256).pow(U256::from(exponent) - 3)
        } else {
<<<<<<< HEAD
            self
=======
            *self
>>>>>>> eeb9c07f
        };
        let mut mantissa_bytes: [u8; 32] = Default::default();
        mantissa.to_little_endian(&mut mantissa_bytes);
        bytes[..2 + 1].clone_from_slice(&mantissa_bytes[..2 + 1]);
        Vec::from(&bytes[..])
    }
}

impl Formattable for BlockHeader {
    fn format(&self) -> Vec<u8> {
        let mut formatter = Formatter::new();
        formatter.format(self.version);
        formatter.format(self.hash_prev_block);
        formatter.format(self.merkle_root);
        formatter.format(self.timestamp);
        formatter.format(self.target);
        formatter.format(self.nonce);
        formatter.result()
    }
}

impl Formattable for Block {
    fn format(&self) -> Vec<u8> {
        let mut formatter = Formatter::new();
        formatter.format(self.header);
        formatter.format(&self.transactions);
        formatter.result()
    }
}

/// Block header (80 bytes)
/// Number of transactions in the block (unsigned int, 4 bytes, little endian)
/// Number of hashes (varint, 1 - 3 bytes)
/// Hashes (N * 32 bytes, little endian)
/// Number of bytes of flag bits (varint, 1 - 3 bytes)
/// Flag bits (little endian)
impl Formattable for MerkleProof {
    fn format(&self) -> Vec<u8> {
        let mut formatter = Formatter::new();
        formatter.format(self.block_header);
        formatter.format(self.transactions_count);
        let hashes_count = CompactUint::from_usize(self.hashes.len());
        formatter.format(hashes_count);
        for hash in self.hashes.clone() {
            formatter.format(hash);
        }

        let mut bytes: Vec<u8> = vec![0; (self.flag_bits.len() + 7) / 8];
        for p in 0..self.flag_bits.len() {
            bytes[p / 8] |= (self.flag_bits[p] as u8) << (p % 8) as u8;
        }
        formatter.format(bytes.len() as u8);
        formatter.output(&bytes);

        formatter.result()
    }
}

pub(crate) struct Formatter {
    bytes: Vec<u8>,
}

impl Formatter {
    fn new() -> Formatter {
        Formatter { bytes: Vec::new() }
    }

    fn output(&mut self, bytes: &[u8]) {
        self.bytes.extend(bytes);
    }

    fn format<T, U>(&mut self, value: T)
    where
        T: Formattable<U>,
    {
        self.bytes.extend(value.format())
    }

    fn format_with<T, U>(&mut self, value: T, data: U)
    where
        T: Formattable<U>,
    {
        self.bytes.extend(value.format_with(data))
    }

    pub(crate) fn result(&self) -> Vec<u8> {
        self.bytes.clone()
    }
}

#[cfg(test)]
mod tests {
    use super::*;
    use crate::parser;
    use crate::utils::sha256d_le;

    #[test]
    fn test_format_int_types() {
        assert_eq!(1u8.format(), [1]);
        assert_eq!(1i8.format(), [1]);
        assert_eq!(255u8.format(), [255]);
        assert_eq!((-1i8).format(), [255]);

        assert_eq!(256u16.format(), [0, 1]);
        assert_eq!(256u16.format_with(true), [1, 0]);
        assert_eq!((0xffffu32 + 1).format(), [0, 0, 1, 0]);
        assert_eq!((0xffffffu32 + 1).format(), [0, 0, 0, 1]);
        assert_eq!(u64::max_value().format(), [0xff].repeat(8));
    }

    #[test]
    fn test_format_compact_uint() {
        assert_eq!(CompactUint { value: 0xfa }.format(), [0xfa]);
        assert_eq!(CompactUint { value: 0xff }.format(), [0xfd, 0xff, 0]);
        let u32_cuint = CompactUint { value: 0xffff + 1 };
        assert_eq!(u32_cuint.format(), [0xfe, 0, 0, 1, 0]);
        let u64_cuint = CompactUint {
            value: u64::max_value(),
        };
        assert_eq!(u64_cuint.format(), [0xff].repeat(9));
    }

    #[test]
    fn test_format_transaction_input() {
        let raw_input = parser::tests::sample_transaction_input();
        let input_bytes = hex::decode(&raw_input).unwrap();
        let mut parser = parser::BytesParser::new(&input_bytes);
        let input: TransactionInput = parser.parse_with(2).unwrap();
        let formatted = input.format();
        assert_eq!(formatted, input_bytes);
    }

    #[test]
    fn test_format_transaction_output() {
        let raw_output = parser::tests::sample_transaction_output();
        let output_bytes = hex::decode(&raw_output).unwrap();
        let mut parser = parser::BytesParser::new(&output_bytes);
        let output: TransactionOutput = parser.parse().unwrap();
        let formatted = output.format();
        assert_eq!(formatted, output_bytes);
    }

    #[test]
    fn test_format_transaction() {
        let raw_tx = parser::tests::sample_transaction();
        let tx_bytes = hex::decode(&raw_tx).unwrap();
        let transaction = crate::parser::parse_transaction(&tx_bytes).unwrap();
        let formatted = transaction.format();
        assert_eq!(formatted, tx_bytes);
    }

    #[test]
    fn test_format_extended_transaction() {
        let expected_hash =
            H256Le::from_hex_be("b759d39a8596b70b3a46700b83e1edb247e17ba58df305421864fe7a9ac142ea");
        let expected_txid =
            H256Le::from_hex_be("c586389e5e4b3acb9d6c8be1c19ae8ab2795397633176f5a6442a261bbdefc3a");
        let raw_tx = parser::tests::sample_extended_transaction();
        let tx_bytes = hex::decode(&raw_tx).unwrap();
        let transaction = parser::parse_transaction(&tx_bytes).unwrap();
        let formatted = transaction.format();
        assert_eq!(formatted, tx_bytes);
        let computed_hash = sha256d_le(&formatted);
        assert_eq!(computed_hash, expected_hash);
        let formatted_no_witness = transaction.format_with(false);
        let computed_txid = sha256d_le(&formatted_no_witness);
        assert_eq!(computed_txid, expected_txid);
    }

    #[test]
    fn test_format_block_header() {
        let hex_header = parser::tests::sample_block_header();
        let raw_header = RawBlockHeader::from_hex(&hex_header).unwrap();
        let parsed_header = parser::parse_block_header(&raw_header).unwrap();
        assert_eq!(parsed_header.format(), raw_header.as_bytes());
    }

    // taken from https://bitcoin.org/en/developer-reference#block-headers
    #[test]
    fn test_format_u256() {
        let value = U256::from_dec_str("680733321990486529407107157001552378184394215934016880640")
            .unwrap();
        let result = value.format();
        let expected = hex::decode("30c31b18").unwrap();
        assert_eq!(result, expected);
    }

    const PROOF_HEX: &str = "00004020e2ac770a4f511b7ed2f3b638fe12d39ff52b8ced104d360500000000000000006f5ca47842fdd12f46a274ce7060c701d0c1fcff294a826e19b88e8f3dcdbca8f560135e8b64051816587c9c1f0100000bc21da39408e165a8368a7df46a17af25b4c5e3778b45222e48da632412b3be56e3b1196586e514fba3145219e3d9edb1e0e2c71b4cedaf013d8512d121f55e1ae120e954338e4d63d0a446a466b4ec548704366a89c2513c0c47818e4f8af8fa141bcda354451c2a48425704decd178df3c2c518c2fee2a593058b2c2c2ddee80ebc68aa38c161fcbf32f336b9d06feb652893be3326b0fd755cf61e575a56d7cb6b4944a2e74e3fdb583885c9dd4849ab2fd974207d9693a3062d9ba5eb0ea1b7c2d9841297396526c43af19fa8e67f3a6c07f9c8333eda575556df0e8b86a65982f24022336589fae3d56d69d73474024ced4f3a63c7205623d5bd22daf8a58e69b4748539fcdc24e0241f8231278b560340a3eb112f2fd041dc7bd1a0f6ddc37b916c24b0f96a1e9e13b4ffc7ad9c3805cadb91520435821edd439ca70198c92187deb1dde075366006d963632a0fd1ca510b362bbd6cf1805ac70becd3d303ff2d00";

    #[test]
    fn test_format_merkle_proof() {
        let proof = MerkleProof::parse(&hex::decode(&PROOF_HEX[..]).unwrap()).unwrap();
        let expected = hex::decode(PROOF_HEX).unwrap();
        assert_eq!(proof.format(), expected);
    }
}<|MERGE_RESOLUTION|>--- conflicted
+++ resolved
@@ -202,11 +202,7 @@
         let mantissa = if exponent > 3 {
             self / U256::from(256).pow(U256::from(exponent) - 3)
         } else {
-<<<<<<< HEAD
-            self
-=======
             *self
->>>>>>> eeb9c07f
         };
         let mut mantissa_bytes: [u8; 32] = Default::default();
         mantissa.to_little_endian(&mut mantissa_bytes);
