#[cfg(test)]
use mocktopus::macros::mockable;

#[cfg_attr(test, mockable)]
pub(crate) mod btc_relay {
    use bitcoin::types::H256Le;
    use btc_relay::BtcAddress;
    use frame_support::dispatch::{DispatchError, DispatchResult};
    use sp_std::vec::Vec;

    pub fn verify_transaction_inclusion<T: btc_relay::Config>(tx_id: H256Le, merkle_proof: Vec<u8>) -> DispatchResult {
        <btc_relay::Pallet<T>>::_verify_transaction_inclusion(tx_id, merkle_proof, None)
    }

    pub fn validate_transaction<T: btc_relay::Config>(
        raw_tx: Vec<u8>,
        minimum_btc: Option<i64>,
        btc_address: BtcAddress,
        redeem_id: Option<Vec<u8>>,
    ) -> Result<(BtcAddress, i64), DispatchError> {
        <btc_relay::Pallet<T>>::_validate_transaction(raw_tx, minimum_btc, btc_address, redeem_id)
    }

    pub fn get_best_block_height<T: btc_relay::Config>() -> u32 {
        <btc_relay::Pallet<T>>::get_best_block_height()
    }
}

#[cfg_attr(test, mockable)]
pub(crate) mod vault_registry {
    use crate::types::{Backing, Issuing};
    use frame_support::dispatch::{DispatchError, DispatchResult};
    use vault_registry::types::CurrencySource;

    pub fn get_backing_collateral<T: vault_registry::Config>(
        vault_id: &T::AccountId,
    ) -> Result<Backing<T>, DispatchError> {
        <vault_registry::Pallet<T>>::get_backing_collateral(vault_id)
    }

    pub fn slash_collateral<T: vault_registry::Config>(
        from: CurrencySource<T>,
        to: CurrencySource<T>,
        amount: Backing<T>,
    ) -> DispatchResult {
        <vault_registry::Pallet<T>>::slash_collateral(from, to, amount)
    }

    pub fn slash_collateral_saturated<T: vault_registry::Config>(
        from: CurrencySource<T>,
        to: CurrencySource<T>,
        amount: Backing<T>,
    ) -> Result<Backing<T>, DispatchError> {
        <vault_registry::Pallet<T>>::slash_collateral_saturated(from, to, amount)
    }

    pub fn get_vault_from_id<T: vault_registry::Config>(
        vault_id: &T::AccountId,
    ) -> Result<vault_registry::types::Vault<T::AccountId, T::BlockNumber, Issuing<T>, Backing<T>>, DispatchError> {
        <vault_registry::Pallet<T>>::get_vault_from_id(vault_id)
    }

    pub fn try_increase_to_be_redeemed_tokens<T: vault_registry::Config>(
        vault_id: &T::AccountId,
        amount: Issuing<T>,
    ) -> DispatchResult {
        <vault_registry::Pallet<T>>::try_increase_to_be_redeemed_tokens(vault_id, amount)
    }

    pub fn redeem_tokens<T: vault_registry::Config>(
        vault_id: &T::AccountId,
        tokens: Issuing<T>,
        premium: Backing<T>,
        redeemer_id: &T::AccountId,
    ) -> DispatchResult {
        <vault_registry::Pallet<T>>::redeem_tokens(vault_id, tokens, premium, redeemer_id)
    }

    pub fn decrease_tokens<T: vault_registry::Config>(
        vault_id: &T::AccountId,
        user_id: &T::AccountId,
        tokens: Issuing<T>,
    ) -> DispatchResult {
        <vault_registry::Pallet<T>>::decrease_tokens(vault_id, user_id, tokens)
    }

    pub fn redeem_tokens_liquidation<T: vault_registry::Config>(
        redeemer_id: &T::AccountId,
        amount: Issuing<T>,
    ) -> DispatchResult {
        <vault_registry::Pallet<T>>::redeem_tokens_liquidation(redeemer_id, amount)
    }

    pub fn ban_vault<T: vault_registry::Config>(vault_id: T::AccountId) -> DispatchResult {
        <vault_registry::Pallet<T>>::ban_vault(vault_id)
    }

    pub fn ensure_not_banned<T: vault_registry::Config>(vault: &T::AccountId) -> DispatchResult {
        <vault_registry::Pallet<T>>::_ensure_not_banned(vault)
    }

    pub fn is_vault_below_premium_threshold<T: vault_registry::Config>(
        vault_id: &T::AccountId,
    ) -> Result<bool, DispatchError> {
        <vault_registry::Pallet<T>>::is_vault_below_premium_threshold(vault_id)
    }

    pub fn is_vault_below_secure_threshold<T: vault_registry::Config>(
        vault_id: &T::AccountId,
    ) -> Result<bool, DispatchError> {
        <vault_registry::Pallet<T>>::is_vault_below_secure_threshold(vault_id)
    }

    pub fn decrease_to_be_redeemed_tokens<T: vault_registry::Config>(
        vault_id: &T::AccountId,
        tokens: Issuing<T>,
    ) -> DispatchResult {
        <vault_registry::Pallet<T>>::decrease_to_be_redeemed_tokens(vault_id, tokens)
    }

    pub fn calculate_collateral<T: vault_registry::Config>(
        collateral: Backing<T>,
        numerator: Issuing<T>,
        denominator: Issuing<T>,
    ) -> Result<Backing<T>, DispatchError> {
        <vault_registry::Pallet<T>>::calculate_collateral(collateral, numerator, denominator)
    }

    pub fn try_increase_to_be_issued_tokens<T: vault_registry::Config>(
        vault_id: &T::AccountId,
        amount: Issuing<T>,
    ) -> Result<(), DispatchError> {
        <vault_registry::Pallet<T>>::try_increase_to_be_issued_tokens(vault_id, amount)
    }

    pub fn issue_tokens<T: vault_registry::Config>(vault_id: &T::AccountId, amount: Issuing<T>) -> DispatchResult {
        <vault_registry::Pallet<T>>::issue_tokens(vault_id, amount)
    }

    pub fn decrease_to_be_replaced_tokens<T: vault_registry::Config>(
        vault_id: &T::AccountId,
        tokens: Issuing<T>,
    ) -> Result<(Issuing<T>, Backing<T>), DispatchError> {
        <vault_registry::Pallet<T>>::decrease_to_be_replaced_tokens(vault_id, tokens)
    }
}

#[cfg_attr(test, mockable)]
pub(crate) mod sla {
    use crate::types::{Backing, Issuing};
    use frame_support::dispatch::DispatchError;
    pub use sla::types::VaultEvent;

    pub fn event_update_vault_sla<T: sla::Config>(
        vault_id: &T::AccountId,
        event: VaultEvent<Issuing<T>>,
    ) -> Result<(), DispatchError> {
        <sla::Pallet<T>>::event_update_vault_sla(vault_id, event)
    }

    pub fn calculate_slashed_amount<T: sla::Config>(
        vault_id: &T::AccountId,
        stake: Backing<T>,
        reimburse: bool,
    ) -> Result<Backing<T>, DispatchError> {
        <sla::Pallet<T>>::calculate_slashed_amount(vault_id, stake, reimburse)
    }
}

#[cfg_attr(test, mockable)]
pub(crate) mod treasury {
    use crate::types::Issuing;
    use frame_support::dispatch::DispatchResult;

    type TreasuryPallet<T> = currency::Pallet<T, currency::Treasury>;

    pub fn get_balance<T: currency::Config<currency::Treasury>>(account: T::AccountId) -> Issuing<T> {
        TreasuryPallet::<T>::get_free_balance(&account)
    }

    pub fn lock<T: currency::Config<currency::Treasury>>(redeemer: T::AccountId, amount: Issuing<T>) -> DispatchResult {
        TreasuryPallet::<T>::lock(&redeemer, amount)
    }

    pub fn unlock<T: currency::Config<currency::Treasury>>(
        account: T::AccountId,
        amount: Issuing<T>,
    ) -> DispatchResult {
        TreasuryPallet::<T>::unlock(account, amount)
    }

    pub fn burn<T: currency::Config<currency::Treasury>>(redeemer: T::AccountId, amount: Issuing<T>) -> DispatchResult {
        TreasuryPallet::<T>::burn(&redeemer, amount)
    }

    pub fn unlock_and_transfer<T: currency::Config<currency::Treasury>>(
        source: T::AccountId,
        destination: T::AccountId,
        amount: Issuing<T>,
    ) -> DispatchResult {
        TreasuryPallet::<T>::unlock_and_transfer(source, destination, amount)
    }

    pub fn mint<T: currency::Config<currency::Treasury>>(requester: T::AccountId, amount: Issuing<T>) {
        TreasuryPallet::<T>::mint(requester, amount)
    }
}

#[cfg_attr(test, mockable)]
pub(crate) mod security {
    use frame_support::dispatch::DispatchError;
    use primitive_types::H256;

    pub fn get_secure_id<T: security::Config>(id: &T::AccountId) -> H256 {
        <security::Pallet<T>>::get_secure_id(id)
    }

    pub fn ensure_parachain_status_not_shutdown<T: security::Config>() -> Result<(), DispatchError> {
        <security::Pallet<T>>::ensure_parachain_status_not_shutdown()
    }

    pub fn active_block_number<T: security::Config>() -> T::BlockNumber {
        <security::Pallet<T>>::active_block_number()
    }

    pub fn has_expired<T: security::Config>(
        opentime: T::BlockNumber,
        period: T::BlockNumber,
    ) -> Result<bool, DispatchError> {
        <security::Pallet<T>>::has_expired(opentime, period)
    }
}

#[cfg_attr(test, mockable)]
pub(crate) mod oracle {
<<<<<<< HEAD
    use crate::types::{Backing, Issuing};
    use frame_support::dispatch::DispatchError;

    pub fn issuing_to_backing<T: exchange_rate_oracle::Config>(
        amount: Issuing<T>,
    ) -> Result<Backing<T>, DispatchError> {
        <exchange_rate_oracle::Pallet<T>>::issuing_to_backing(amount)
=======
    use crate::types::{PolkaBTC, DOT};
    use exchange_rate_oracle::BtcTxFeesPerByte;
    use frame_support::dispatch::DispatchError;

    pub fn satoshi_per_bytes<T: fee::Config>() -> BtcTxFeesPerByte {
        <exchange_rate_oracle::Pallet<T>>::satoshi_per_bytes()
    }

    pub fn btc_to_dots<T: exchange_rate_oracle::Config>(amount: PolkaBTC<T>) -> Result<DOT<T>, DispatchError> {
        <exchange_rate_oracle::Pallet<T>>::btc_to_dots(amount)
>>>>>>> 8489f110
    }
}

#[cfg_attr(test, mockable)]
pub(crate) mod fee {
    use crate::types::{Backing, Issuing};
    use frame_support::dispatch::DispatchError;

    pub fn fee_pool_account_id<T: fee::Config>() -> T::AccountId {
        <fee::Pallet<T>>::fee_pool_account_id()
    }

    pub fn get_redeem_fee<T: fee::Config>(amount: Issuing<T>) -> Result<Issuing<T>, DispatchError> {
        <fee::Pallet<T>>::get_redeem_fee(amount)
    }

    pub fn increase_issuing_rewards_for_epoch<T: fee::Config>(amount: Issuing<T>) {
        <fee::Pallet<T>>::increase_issuing_rewards_for_epoch(amount)
    }

    pub fn increase_backing_rewards_for_epoch<T: fee::Config>(amount: Backing<T>) {
        <fee::Pallet<T>>::increase_backing_rewards_for_epoch(amount)
    }

    pub fn get_punishment_fee<T: fee::Config>(amount: Backing<T>) -> Result<Backing<T>, DispatchError> {
        <fee::Pallet<T>>::get_punishment_fee(amount)
    }

    pub fn get_premium_redeem_fee<T: fee::Config>(amount: Backing<T>) -> Result<Backing<T>, DispatchError> {
        <fee::Pallet<T>>::get_premium_redeem_fee(amount)
    }
}

#[cfg_attr(test, mockable)]
pub(crate) mod collateral {
    use crate::Backing;
    use frame_support::dispatch::DispatchResult;

    type CollateralPallet<T> = currency::Pallet<T, currency::Collateral>;

    pub fn release_collateral<T: currency::Config<currency::Collateral>>(
        sender: &T::AccountId,
        amount: Backing<T>,
    ) -> DispatchResult {
        CollateralPallet::<T>::release(sender, amount)
    }
}<|MERGE_RESOLUTION|>--- conflicted
+++ resolved
@@ -233,26 +233,18 @@
 
 #[cfg_attr(test, mockable)]
 pub(crate) mod oracle {
-<<<<<<< HEAD
-    use crate::types::{Backing, Issuing};
-    use frame_support::dispatch::DispatchError;
+    use crate::types::{Backing, Issuing};
+    use frame_support::dispatch::DispatchError;
+    use exchange_rate_oracle::BtcTxFeesPerByte;
+
+    pub fn satoshi_per_bytes<T: exchange_rate_oracle::Config>() -> BtcTxFeesPerByte {
+        <exchange_rate_oracle::Pallet<T>>::satoshi_per_bytes()
+    }
 
     pub fn issuing_to_backing<T: exchange_rate_oracle::Config>(
         amount: Issuing<T>,
     ) -> Result<Backing<T>, DispatchError> {
         <exchange_rate_oracle::Pallet<T>>::issuing_to_backing(amount)
-=======
-    use crate::types::{PolkaBTC, DOT};
-    use exchange_rate_oracle::BtcTxFeesPerByte;
-    use frame_support::dispatch::DispatchError;
-
-    pub fn satoshi_per_bytes<T: fee::Config>() -> BtcTxFeesPerByte {
-        <exchange_rate_oracle::Pallet<T>>::satoshi_per_bytes()
-    }
-
-    pub fn btc_to_dots<T: exchange_rate_oracle::Config>(amount: PolkaBTC<T>) -> Result<DOT<T>, DispatchError> {
-        <exchange_rate_oracle::Pallet<T>>::btc_to_dots(amount)
->>>>>>> 8489f110
     }
 }
 
