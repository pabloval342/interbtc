use crate as redeem;
use crate::{Config, Error};
use codec::{Decode, Encode};
use frame_support::{assert_ok, parameter_types, traits::GenesisBuild, PalletId};
use mocktopus::mocking::clear_mocks;
use orml_tokens::CurrencyAdapter;
use orml_traits::parameter_type_with_key;
use sp_arithmetic::{FixedI128, FixedPointNumber, FixedU128};
use sp_core::H256;
use sp_runtime::{
    testing::{Header, TestXt},
    traits::{BlakeTwo256, IdentityLookup, One, Zero},
};

type TestExtrinsic = TestXt<Call, ()>;
type UncheckedExtrinsic = frame_system::mocking::MockUncheckedExtrinsic<Test>;
type Block = frame_system::mocking::MockBlock<Test>;

// Configure a mock runtime to test the pallet.
frame_support::construct_runtime!(
    pub enum Test where
        Block = Block,
        NodeBlock = Block,
        UncheckedExtrinsic = UncheckedExtrinsic,
    {
        System: frame_system::{Pallet, Call, Storage, Config, Event<T>},
        Timestamp: pallet_timestamp::{Pallet, Call, Storage, Inherent},

        // Tokens & Balances
        Tokens: orml_tokens::{Pallet, Storage, Config<T>, Event<T>},

        VaultRewards: reward::<Instance1>::{Pallet, Call, Storage, Event<T>},
        RelayerRewards: reward::<Instance2>::{Pallet, Call, Storage, Event<T>},

        // Operational
        BTCRelay: btc_relay::{Pallet, Call, Config<T>, Storage, Event<T>},
        Security: security::{Pallet, Call, Storage, Event<T>},
        VaultRegistry: vault_registry::{Pallet, Call, Config<T>, Storage, Event<T>},
        ExchangeRateOracle: exchange_rate_oracle::{Pallet, Call, Config<T>, Storage, Event<T>},
        Redeem: redeem::{Pallet, Call, Config<T>, Storage, Event<T>},
        Fee: fee::{Pallet, Call, Config<T>, Storage, Event<T>},
        Sla: sla::{Pallet, Call, Config<T>, Storage, Event<T>},
    }
);

pub type AccountId = u64;
pub type Balance = u128;
pub type Amount = i128;
pub type BlockNumber = u64;

parameter_types! {
    pub const BlockHashCount: u64 = 250;
    pub const SS58Prefix: u8 = 42;
}

impl frame_system::Config for Test {
    type BaseCallFilter = ();
    type BlockWeights = ();
    type BlockLength = ();
    type DbWeight = ();
    type Origin = Origin;
    type Call = Call;
    type Index = u64;
    type BlockNumber = BlockNumber;
    type Hash = H256;
    type Hashing = BlakeTwo256;
    type AccountId = AccountId;
    type Lookup = IdentityLookup<Self::AccountId>;
    type Header = Header;
    type Event = TestEvent;
    type BlockHashCount = BlockHashCount;
    type Version = ();
    type PalletInfo = PalletInfo;
    type AccountData = ();
    type OnNewAccount = ();
    type OnKilledAccount = ();
    type SystemWeightInfo = ();
    type SS58Prefix = SS58Prefix;
    type OnSetCode = ();
}

#[derive(Encode, Decode, Debug, PartialEq, PartialOrd, Ord, Eq, Clone, Copy)]
#[cfg_attr(feature = "std", derive(serde::Serialize, serde::Deserialize))]
pub enum CurrencyId {
    DOT,
    INTERBTC,
}

pub const DOT: CurrencyId = CurrencyId::DOT;
pub const INTERBTC: CurrencyId = CurrencyId::INTERBTC;

parameter_types! {
    pub const GetCollateralCurrencyId: CurrencyId = DOT;
    pub const GetWrappedCurrencyId: CurrencyId = INTERBTC;
    pub const MaxLocks: u32 = 50;
}

parameter_type_with_key! {
    pub ExistentialDeposits: |_currency_id: CurrencyId| -> Balance {
        Zero::zero()
    };
}

impl orml_tokens::Config for Test {
    type Event = Event;
    type Balance = Balance;
    type Amount = Amount;
    type CurrencyId = CurrencyId;
    type WeightInfo = ();
    type ExistentialDeposits = ExistentialDeposits;
    type OnDust = ();
    type MaxLocks = MaxLocks;
}

parameter_types! {
    pub const VaultPalletId: PalletId = PalletId(*b"mod/vreg");
}

impl<C> frame_system::offchain::SendTransactionTypes<C> for Test
where
    Call: From<C>,
{
    type OverarchingCall = Call;
    type Extrinsic = TestExtrinsic;
}

impl vault_registry::Config for Test {
    type PalletId = VaultPalletId;
    type Event = TestEvent;
    type RandomnessSource = pallet_randomness_collective_flip::Pallet<Test>;
    type Balance = Balance;
    type SignedFixedPoint = FixedI128;
    type UnsignedFixedPoint = FixedU128;
    type WeightInfo = ();
<<<<<<< HEAD
    type CollateralVaultRewards = CollateralVaultRewards;
    type WrappedVaultRewards = WrappedVaultRewards;
=======
    type Collateral = CurrencyAdapter<Test, GetCollateralCurrencyId>;
    type Wrapped = CurrencyAdapter<Test, GetWrappedCurrencyId>;
>>>>>>> c147b8b1
}

impl reward::Config<reward::Vault> for Test {
    type Event = TestEvent;
    type SignedFixedPoint = FixedI128;
    type CurrencyId = CurrencyId;
}

impl reward::Config<reward::Relayer> for Test {
    type Event = TestEvent;
    type SignedFixedPoint = FixedI128;
    type CurrencyId = CurrencyId;
}

impl btc_relay::Config for Test {
    type Event = TestEvent;
    type WeightInfo = ();
}

impl security::Config for Test {
    type Event = TestEvent;
}

parameter_types! {
    pub const MinimumPeriod: u64 = 5;
}

impl pallet_timestamp::Config for Test {
    type Moment = u64;
    type OnTimestampSet = ();
    type MinimumPeriod = MinimumPeriod;
    type WeightInfo = ();
}

parameter_types! {
    pub const GetCollateralDecimals: u8 = 10;
    pub const GetWrappedDecimals: u8 = 8;
}

impl exchange_rate_oracle::Config for Test {
    type Event = TestEvent;
    type Balance = Balance;
    type UnsignedFixedPoint = FixedU128;
    type WeightInfo = ();
    type GetCollateralDecimals = GetCollateralDecimals;
    type GetWrappedDecimals = GetWrappedDecimals;
}

parameter_types! {
    pub const FeePalletId: PalletId = PalletId(*b"mod/fees");
}

impl fee::Config for Test {
    type PalletId = FeePalletId;
    type Event = TestEvent;
    type WeightInfo = ();
    type SignedFixedPoint = FixedI128;
    type SignedInner = i128;
    type UnsignedFixedPoint = FixedU128;
    type UnsignedInner = Balance;
    type CollateralVaultRewards = reward::RewardsCurrencyAdapter<Test, reward::Vault, GetCollateralCurrencyId>;
    type WrappedVaultRewards = reward::RewardsCurrencyAdapter<Test, reward::Vault, GetWrappedCurrencyId>;
    type CollateralRelayerRewards = reward::RewardsCurrencyAdapter<Test, reward::Relayer, GetCollateralCurrencyId>;
    type WrappedRelayerRewards = reward::RewardsCurrencyAdapter<Test, reward::Relayer, GetWrappedCurrencyId>;
    type Collateral = CurrencyAdapter<Test, GetCollateralCurrencyId>;
    type Wrapped = CurrencyAdapter<Test, GetWrappedCurrencyId>;
}

impl sla::Config for Test {
    type Event = TestEvent;
    type SignedFixedPoint = FixedI128;
    type SignedInner = i128;
    type Balance = Balance;
    type CollateralVaultRewards = reward::RewardsCurrencyAdapter<Test, reward::Vault, GetCollateralCurrencyId>;
    type WrappedVaultRewards = reward::RewardsCurrencyAdapter<Test, reward::Vault, GetWrappedCurrencyId>;
    type CollateralRelayerRewards = reward::RewardsCurrencyAdapter<Test, reward::Relayer, GetCollateralCurrencyId>;
    type WrappedRelayerRewards = reward::RewardsCurrencyAdapter<Test, reward::Relayer, GetWrappedCurrencyId>;
}

impl Config for Test {
    type Event = TestEvent;
    type WeightInfo = ();
}

pub type TestEvent = Event;
pub type TestError = Error<Test>;
pub type VaultRegistryError = vault_registry::Error<Test>;

pub const ALICE: AccountId = 1;
pub const BOB: AccountId = 2;
pub const CAROL: AccountId = 3;

pub const ALICE_BALANCE: u128 = 1_005_000;
pub const BOB_BALANCE: u128 = 1_005_000;
pub const CAROL_BALANCE: u128 = 1_005_000;

pub struct ExtBuilder;

impl ExtBuilder {
    pub fn build_with(balances: orml_tokens::GenesisConfig<Test>) -> sp_io::TestExternalities {
        let mut storage = frame_system::GenesisConfig::default().build_storage::<Test>().unwrap();

        balances.assimilate_storage(&mut storage).unwrap();

        fee::GenesisConfig::<Test> {
            issue_fee: FixedU128::checked_from_rational(5, 1000).unwrap(), // 0.5%
            issue_griefing_collateral: FixedU128::checked_from_rational(5, 100000).unwrap(), // 0.005%
            refund_fee: FixedU128::checked_from_rational(5, 1000).unwrap(), // 0.5%
            redeem_fee: FixedU128::checked_from_rational(5, 1000).unwrap(), // 0.5%
            premium_redeem_fee: FixedU128::checked_from_rational(5, 100).unwrap(), // 5%
            punishment_fee: FixedU128::checked_from_rational(1, 10).unwrap(), // 10%
            replace_griefing_collateral: FixedU128::checked_from_rational(1, 10).unwrap(), // 10%
            maintainer_account_id: 1,
            vault_rewards: FixedU128::checked_from_rational(77, 100).unwrap(),
            relayer_rewards: FixedU128::checked_from_rational(3, 100).unwrap(),
            maintainer_rewards: FixedU128::checked_from_rational(20, 100).unwrap(),
            nomination_rewards: FixedU128::checked_from_rational(0, 100).unwrap(),
        }
        .assimilate_storage(&mut storage)
        .unwrap();

        vault_registry::GenesisConfig::<Test> {
            minimum_collateral_vault: 0,
            punishment_delay: 8,
            secure_collateral_threshold: FixedU128::checked_from_rational(200, 100).unwrap(),
            premium_redeem_threshold: FixedU128::checked_from_rational(120, 100).unwrap(),
            liquidation_collateral_threshold: FixedU128::checked_from_rational(110, 100).unwrap(),
        }
        .assimilate_storage(&mut storage)
        .unwrap();

        sla::GenesisConfig::<Test> {
            vault_target_sla: FixedI128::from(100),
            vault_redeem_failure_sla_change: FixedI128::from(-10),
            vault_execute_issue_max_sla_change: FixedI128::from(4),
            vault_deposit_max_sla_change: FixedI128::from(4),
            vault_withdraw_max_sla_change: FixedI128::from(-4),
            vault_submit_issue_proof: FixedI128::from(0),
            vault_refund: FixedI128::from(1),
            relayer_target_sla: FixedI128::from(100),
            relayer_store_block: FixedI128::from(1),
            relayer_theft_report: FixedI128::from(1),
        }
        .assimilate_storage(&mut storage)
        .unwrap();

        redeem::GenesisConfig::<Test> {
            redeem_transaction_size: 400,
            redeem_period: 10,
            redeem_btc_dust_value: 2,
        }
        .assimilate_storage(&mut storage)
        .unwrap();

        storage.into()
    }

    pub fn build() -> sp_io::TestExternalities {
        ExtBuilder::build_with(orml_tokens::GenesisConfig::<Test> {
            endowed_accounts: vec![
                (ALICE, DOT, ALICE_BALANCE),
                (BOB, DOT, BOB_BALANCE),
                (CAROL, DOT, CAROL_BALANCE),
                (ALICE, INTERBTC, ALICE_BALANCE),
                (BOB, INTERBTC, BOB_BALANCE),
                (CAROL, INTERBTC, CAROL_BALANCE),
            ],
        })
    }
}

pub fn run_test<T>(test: T)
where
    T: FnOnce(),
{
    clear_mocks();
    ExtBuilder::build().execute_with(|| {
        assert_ok!(<exchange_rate_oracle::Pallet<Test>>::_set_exchange_rate(
            FixedU128::one()
        ));
        Security::set_active_block_number(1);
        System::set_block_number(1);
        test();
    });
}<|MERGE_RESOLUTION|>--- conflicted
+++ resolved
@@ -132,13 +132,10 @@
     type SignedFixedPoint = FixedI128;
     type UnsignedFixedPoint = FixedU128;
     type WeightInfo = ();
-<<<<<<< HEAD
-    type CollateralVaultRewards = CollateralVaultRewards;
-    type WrappedVaultRewards = WrappedVaultRewards;
-=======
+    type CollateralVaultRewards = reward::RewardsCurrencyAdapter<Test, reward::Vault, GetCollateralCurrencyId>;
+    type WrappedVaultRewards = reward::RewardsCurrencyAdapter<Test, reward::Vault, GetWrappedCurrencyId>;
     type Collateral = CurrencyAdapter<Test, GetCollateralCurrencyId>;
     type Wrapped = CurrencyAdapter<Test, GetWrappedCurrencyId>;
->>>>>>> c147b8b1
 }
 
 impl reward::Config<reward::Vault> for Test {
