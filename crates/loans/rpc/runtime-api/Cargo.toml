[package]
authors = ["Interlay Ltd"]
edition = "2021"
name    = "pallet-loans-rpc-runtime-api"
version = "1.9.3"

[dependencies]
<<<<<<< HEAD
codec      = { package = "parity-scale-codec", version = "3.1.5", default-features = false, features = ["derive"] }
primitives = { package = "interbtc-primitives", path = "../../../../primitives", default-features = false }
sp-api     = { git = "https://github.com/paritytech/substrate.git", branch = "polkadot-v0.9.29", default-features = false }
sp-runtime = { git = "https://github.com/paritytech/substrate.git", branch = "polkadot-v0.9.29", default-features = false }
=======
codec      = { package = 'parity-scale-codec', version = '3.1.5', default-features = false, features = ['derive'] }
primitives = { package = 'parallel-primitives', path = '../../../../primitives', default-features = false }
sp-api     = { git = 'https://github.com/paritytech/substrate.git', branch = 'polkadot-v0.9.30', default-features = false }
sp-runtime = { git = 'https://github.com/paritytech/substrate.git', branch = 'polkadot-v0.9.30', default-features = false }
>>>>>>> ab986f09

[features]
default = ["std"]
std     = ["codec/std", "sp-api/std", "sp-runtime/std"]

[lib]
doctest = false<|MERGE_RESOLUTION|>--- conflicted
+++ resolved
@@ -5,17 +5,10 @@
 version = "1.9.3"
 
 [dependencies]
-<<<<<<< HEAD
-codec      = { package = "parity-scale-codec", version = "3.1.5", default-features = false, features = ["derive"] }
+codec      = { package = 'parity-scale-codec', version = '3.1.5', default-features = false, features = ['derive'] }
 primitives = { package = "interbtc-primitives", path = "../../../../primitives", default-features = false }
-sp-api     = { git = "https://github.com/paritytech/substrate.git", branch = "polkadot-v0.9.29", default-features = false }
-sp-runtime = { git = "https://github.com/paritytech/substrate.git", branch = "polkadot-v0.9.29", default-features = false }
-=======
-codec      = { package = 'parity-scale-codec', version = '3.1.5', default-features = false, features = ['derive'] }
-primitives = { package = 'parallel-primitives', path = '../../../../primitives', default-features = false }
 sp-api     = { git = 'https://github.com/paritytech/substrate.git', branch = 'polkadot-v0.9.30', default-features = false }
 sp-runtime = { git = 'https://github.com/paritytech/substrate.git', branch = 'polkadot-v0.9.30', default-features = false }
->>>>>>> ab986f09
 
 [features]
 default = ["std"]
