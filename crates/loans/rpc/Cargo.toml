--- conflicted
+++ resolved
@@ -7,23 +7,13 @@
 [dependencies]
 codec               = { package = "parity-scale-codec", version = "3.1.5" }
 jsonrpsee           = { version = "0.15.1", features = ["server", "macros"] }
-<<<<<<< HEAD
 primitives          = { package = "interbtc-primitives", path = "../../../primitives", default-features = false }
-serde               = { version = "1.0.136", features = ["derive"] }
-sp-api              = { git = "https://github.com/paritytech/substrate.git", branch = "polkadot-v0.9.29" }
-sp-blockchain       = { git = "https://github.com/paritytech/substrate.git", branch = "polkadot-v0.9.29" }
-sp-core             = { git = "https://github.com/paritytech/substrate.git", branch = "polkadot-v0.9.29" }
-sp-rpc              = { git = "https://github.com/paritytech/substrate.git", branch = "polkadot-v0.9.29", default-features = false }
-sp-runtime          = { git = "https://github.com/paritytech/substrate.git", branch = "polkadot-v0.9.29" }
-=======
-primitives          = { package = 'parallel-primitives', path = '../../../primitives', default-features = false }
 serde               = { version = '1.0.136', features = ['derive'] }
 sp-api              = { git = 'https://github.com/paritytech/substrate.git', branch = 'polkadot-v0.9.30' }
 sp-blockchain       = { git = 'https://github.com/paritytech/substrate.git', branch = 'polkadot-v0.9.30' }
 sp-core             = { git = 'https://github.com/paritytech/substrate.git', branch = 'polkadot-v0.9.30' }
 sp-rpc              = { git = 'https://github.com/paritytech/substrate.git', branch = 'polkadot-v0.9.30', default-features = false }
 sp-runtime          = { git = 'https://github.com/paritytech/substrate.git', branch = 'polkadot-v0.9.30' }
->>>>>>> ab986f09
 
 pallet-loans-rpc-runtime-api = { path = "runtime-api", default-features = false }
 
