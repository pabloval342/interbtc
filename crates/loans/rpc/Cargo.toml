[package]
<<<<<<< HEAD
authors = ["Interlay Ltd"]
edition = "2021"
name    = "pallet-loans-rpc"
version = "1.9.3"
=======
authors = ['Interlay Ltd']
edition = '2021'
name    = 'loans-rpc'
version = '1.9.3'
>>>>>>> c6601869

[dependencies]
codec               = { package = "parity-scale-codec", version = "3.1.5" }
jsonrpsee           = { version = "0.15.1", features = ["server", "macros"] }
primitives          = { package = "interbtc-primitives", path = "../../../primitives", default-features = false }
serde               = { version = '1.0.136', features = ['derive'] }
sp-api              = { git = 'https://github.com/paritytech/substrate.git', branch = 'polkadot-v0.9.30' }
sp-blockchain       = { git = 'https://github.com/paritytech/substrate.git', branch = 'polkadot-v0.9.30' }
sp-core             = { git = 'https://github.com/paritytech/substrate.git', branch = 'polkadot-v0.9.30' }
sp-rpc              = { git = 'https://github.com/paritytech/substrate.git', branch = 'polkadot-v0.9.30', default-features = false }
sp-runtime          = { git = 'https://github.com/paritytech/substrate.git', branch = 'polkadot-v0.9.30' }

<<<<<<< HEAD
pallet-loans-rpc-runtime-api = { path = "runtime-api", default-features = false }
=======
loans-rpc-runtime-api = { path = 'runtime-api', default-features = false }
>>>>>>> c6601869

[lib]
doctest = false<|MERGE_RESOLUTION|>--- conflicted
+++ resolved
@@ -1,32 +1,21 @@
 [package]
-<<<<<<< HEAD
 authors = ["Interlay Ltd"]
 edition = "2021"
-name    = "pallet-loans-rpc"
+name    = "loans-rpc"
 version = "1.9.3"
-=======
-authors = ['Interlay Ltd']
-edition = '2021'
-name    = 'loans-rpc'
-version = '1.9.3'
->>>>>>> c6601869
 
 [dependencies]
 codec               = { package = "parity-scale-codec", version = "3.1.5" }
 jsonrpsee           = { version = "0.15.1", features = ["server", "macros"] }
 primitives          = { package = "interbtc-primitives", path = "../../../primitives", default-features = false }
-serde               = { version = '1.0.136', features = ['derive'] }
-sp-api              = { git = 'https://github.com/paritytech/substrate.git', branch = 'polkadot-v0.9.30' }
-sp-blockchain       = { git = 'https://github.com/paritytech/substrate.git', branch = 'polkadot-v0.9.30' }
-sp-core             = { git = 'https://github.com/paritytech/substrate.git', branch = 'polkadot-v0.9.30' }
-sp-rpc              = { git = 'https://github.com/paritytech/substrate.git', branch = 'polkadot-v0.9.30', default-features = false }
-sp-runtime          = { git = 'https://github.com/paritytech/substrate.git', branch = 'polkadot-v0.9.30' }
+serde               = { version = "1.0.136", features = ["derive"] }
+sp-api              = { git = "https://github.com/paritytech/substrate.git", branch = "polkadot-v0.9.30" }
+sp-blockchain       = { git = "https://github.com/paritytech/substrate.git", branch = "polkadot-v0.9.30" }
+sp-core             = { git = "https://github.com/paritytech/substrate.git", branch = "polkadot-v0.9.30" }
+sp-rpc              = { git = "https://github.com/paritytech/substrate.git", branch = "polkadot-v0.9.30", default-features = false }
+sp-runtime          = { git = "https://github.com/paritytech/substrate.git", branch = "polkadot-v0.9.30" }
 
-<<<<<<< HEAD
-pallet-loans-rpc-runtime-api = { path = "runtime-api", default-features = false }
-=======
-loans-rpc-runtime-api = { path = 'runtime-api', default-features = false }
->>>>>>> c6601869
+loans-rpc-runtime-api = { path = "runtime-api", default-features = false }
 
 [lib]
 doctest = false