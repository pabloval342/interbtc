--- conflicted
+++ resolved
@@ -731,9 +731,6 @@
     });
 }
 
-<<<<<<< HEAD
-=======
-
 
 // TODO: this currently fails with TX_FORMAT error in parser
 
@@ -873,7 +870,6 @@
     });
 }
 
->>>>>>> 63a56303
 /// flag_block_error
 #[test]
 fn test_flag_block_error_succeeds() {
@@ -1228,7 +1224,6 @@
     "fe9f0864"
 }
 
-<<<<<<< HEAD
 fn sample_rich_tx_block_header(chain_ref: u32, block_height: u32) -> RichBlockHeader {
     let raw_header = hex::decode("0000003096cb3d93696c4f56c10da153963d35abf4692c07b2b3bf0702fb4cb32a8682211ee1fb90996ca1d5dcd12866ba9066458bf768641215933d7d8b3a10ef79d090e8a13a5effff7f2005000000".to_owned()).unwrap();
     
@@ -1239,7 +1234,6 @@
         chain_ref: chain_ref,
     }
 }
-=======
 
 fn sample_valid_payment_output() -> TransactionOutput {
     TransactionOutput {
@@ -1300,4 +1294,3 @@
         locktime: Some(0)
     }
 }
->>>>>>> 63a56303
