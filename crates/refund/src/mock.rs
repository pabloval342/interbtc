use crate as refund;
use crate::Config;
use codec::{Decode, Encode};
use frame_support::{assert_ok, parameter_types, PalletId};
use mocktopus::mocking::clear_mocks;
use orml_tokens::CurrencyAdapter;
use orml_traits::parameter_type_with_key;
use sp_core::H256;
use sp_runtime::{
    testing::{Header, TestXt},
    traits::{BlakeTwo256, IdentityLookup, One, Zero},
    FixedI128, FixedU128,
};

pub const VAULT: AccountId = 1;
pub const USER: AccountId = 2;

type TestExtrinsic = TestXt<Call, ()>;
type UncheckedExtrinsic = frame_system::mocking::MockUncheckedExtrinsic<Test>;
type Block = frame_system::mocking::MockBlock<Test>;

// Configure a mock runtime to test the pallet.
frame_support::construct_runtime!(
    pub enum Test where
        Block = Block,
        NodeBlock = Block,
        UncheckedExtrinsic = UncheckedExtrinsic,
    {
        System: frame_system::{Pallet, Call, Storage, Config, Event<T>},
        Timestamp: pallet_timestamp::{Pallet, Call, Storage, Inherent},

        // Tokens & Balances
        Tokens: orml_tokens::{Pallet, Storage, Config<T>, Event<T>},

        VaultRewards: reward::<Instance1>::{Pallet, Call, Storage, Event<T>},
        RelayerRewards: reward::<Instance2>::{Pallet, Call, Storage, Event<T>},

        // Operational
        BTCRelay: btc_relay::{Pallet, Call, Config<T>, Storage, Event<T>},
        Security: security::{Pallet, Call, Storage, Event<T>},
        VaultRegistry: vault_registry::{Pallet, Call, Config<T>, Storage, Event<T>},
        ExchangeRateOracle: exchange_rate_oracle::{Pallet, Call, Config<T>, Storage, Event<T>},
        Fee: fee::{Pallet, Call, Config<T>, Storage, Event<T>},
        Sla: sla::{Pallet, Call, Config<T>, Storage, Event<T>},
        Refund: refund::{Pallet, Call, Config<T>, Storage, Event<T>},
    }
);

pub type AccountId = u64;
pub type Balance = u128;
pub type Amount = i128;
pub type BlockNumber = u64;

parameter_types! {
    pub const BlockHashCount: u64 = 250;
    pub const SS58Prefix: u8 = 42;
}

impl frame_system::Config for Test {
    type BaseCallFilter = ();
    type BlockWeights = ();
    type BlockLength = ();
    type DbWeight = ();
    type Origin = Origin;
    type Call = Call;
    type Index = u64;
    type BlockNumber = BlockNumber;
    type Hash = H256;
    type Hashing = BlakeTwo256;
    type AccountId = AccountId;
    type Lookup = IdentityLookup<Self::AccountId>;
    type Header = Header;
    type Event = TestEvent;
    type BlockHashCount = BlockHashCount;
    type Version = ();
    type PalletInfo = PalletInfo;
    type AccountData = ();
    type OnNewAccount = ();
    type OnKilledAccount = ();
    type SystemWeightInfo = ();
    type SS58Prefix = SS58Prefix;
    type OnSetCode = ();
}

#[derive(Encode, Decode, Debug, PartialEq, PartialOrd, Ord, Eq, Clone, Copy)]
#[cfg_attr(feature = "std", derive(serde::Serialize, serde::Deserialize))]
pub enum CurrencyId {
    DOT,
    INTERBTC,
}

pub const DOT: CurrencyId = CurrencyId::DOT;
pub const INTERBTC: CurrencyId = CurrencyId::INTERBTC;

parameter_types! {
    pub const GetCollateralCurrencyId: CurrencyId = DOT;
    pub const GetWrappedCurrencyId: CurrencyId = INTERBTC;
    pub const MaxLocks: u32 = 50;
}

parameter_type_with_key! {
    pub ExistentialDeposits: |_currency_id: CurrencyId| -> Balance {
        Zero::zero()
    };
}

impl orml_tokens::Config for Test {
    type Event = Event;
    type Balance = Balance;
    type Amount = Amount;
    type CurrencyId = CurrencyId;
    type WeightInfo = ();
    type ExistentialDeposits = ExistentialDeposits;
    type OnDust = ();
    type MaxLocks = MaxLocks;
}

impl reward::Config<reward::Vault> for Test {
    type Event = TestEvent;
    type SignedFixedPoint = FixedI128;
    type CurrencyId = CurrencyId;
}

impl reward::Config<reward::Relayer> for Test {
    type Event = TestEvent;
    type SignedFixedPoint = FixedI128;
    type CurrencyId = CurrencyId;
}

impl Config for Test {
    type Event = TestEvent;
    type WeightInfo = ();
}

parameter_types! {
    pub const FeePalletId: PalletId = PalletId(*b"mod/fees");
}

impl fee::Config for Test {
    type PalletId = FeePalletId;
    type Event = TestEvent;
    type WeightInfo = ();
    type SignedFixedPoint = FixedI128;
    type SignedInner = i128;
    type UnsignedFixedPoint = FixedU128;
    type UnsignedInner = Balance;
    type CollateralVaultRewards = reward::RewardsCurrencyAdapter<Test, reward::Vault, GetCollateralCurrencyId>;
    type WrappedVaultRewards = reward::RewardsCurrencyAdapter<Test, reward::Vault, GetWrappedCurrencyId>;
    type CollateralRelayerRewards = reward::RewardsCurrencyAdapter<Test, reward::Relayer, GetCollateralCurrencyId>;
    type WrappedRelayerRewards = reward::RewardsCurrencyAdapter<Test, reward::Relayer, GetWrappedCurrencyId>;
    type Collateral = CurrencyAdapter<Test, GetCollateralCurrencyId>;
    type Wrapped = CurrencyAdapter<Test, GetWrappedCurrencyId>;
}

impl sla::Config for Test {
    type Event = TestEvent;
    type SignedFixedPoint = FixedI128;
    type SignedInner = i128;
    type Balance = Balance;
    type CollateralVaultRewards = reward::RewardsCurrencyAdapter<Test, reward::Vault, GetCollateralCurrencyId>;
    type WrappedVaultRewards = reward::RewardsCurrencyAdapter<Test, reward::Vault, GetWrappedCurrencyId>;
    type CollateralRelayerRewards = reward::RewardsCurrencyAdapter<Test, reward::Relayer, GetCollateralCurrencyId>;
    type WrappedRelayerRewards = reward::RewardsCurrencyAdapter<Test, reward::Relayer, GetWrappedCurrencyId>;
}

impl btc_relay::Config for Test {
    type Event = TestEvent;
    type WeightInfo = ();
}

impl security::Config for Test {
    type Event = TestEvent;
}

parameter_types! {
    pub const VaultPalletId: PalletId = PalletId(*b"mod/vreg");
}

impl<C> frame_system::offchain::SendTransactionTypes<C> for Test
where
    Call: From<C>,
{
    type OverarchingCall = Call;
    type Extrinsic = TestExtrinsic;
}

impl vault_registry::Config for Test {
    type PalletId = VaultPalletId;
    type Event = TestEvent;
    type RandomnessSource = pallet_randomness_collective_flip::Pallet<Test>;
    type Balance = Balance;
    type SignedFixedPoint = FixedI128;
    type UnsignedFixedPoint = FixedU128;
    type WeightInfo = ();
<<<<<<< HEAD
    type CollateralVaultRewards = CollateralVaultRewards;
    type WrappedVaultRewards = WrappedVaultRewards;
=======
    type Collateral = CurrencyAdapter<Test, GetCollateralCurrencyId>;
    type Wrapped = CurrencyAdapter<Test, GetWrappedCurrencyId>;
}

parameter_types! {
    pub const GetCollateralDecimals: u8 = 10;
    pub const GetWrappedDecimals: u8 = 8;
>>>>>>> c147b8b1
}

impl exchange_rate_oracle::Config for Test {
    type Event = TestEvent;
    type Balance = Balance;
    type UnsignedFixedPoint = FixedU128;
    type WeightInfo = ();
    type GetCollateralDecimals = GetCollateralDecimals;
    type GetWrappedDecimals = GetWrappedDecimals;
}

parameter_types! {
    pub const MinimumPeriod: u64 = 5;
}

impl pallet_timestamp::Config for Test {
    type Moment = u64;
    type OnTimestampSet = ();
    type MinimumPeriod = MinimumPeriod;
    type WeightInfo = ();
}

pub type TestEvent = Event;

pub struct ExtBuilder;

impl ExtBuilder {
    pub fn build() -> sp_io::TestExternalities {
        let storage = frame_system::GenesisConfig::default().build_storage::<Test>().unwrap();

        sp_io::TestExternalities::from(storage)
    }
}

pub fn run_test<T>(test: T)
where
    T: FnOnce(),
{
    clear_mocks();
    ExtBuilder::build().execute_with(|| {
        assert_ok!(<exchange_rate_oracle::Pallet<Test>>::_set_exchange_rate(
            FixedU128::one()
        ));
        System::set_block_number(1);
        Security::set_active_block_number(1);
        test();
    });
}<|MERGE_RESOLUTION|>--- conflicted
+++ resolved
@@ -192,10 +192,8 @@
     type SignedFixedPoint = FixedI128;
     type UnsignedFixedPoint = FixedU128;
     type WeightInfo = ();
-<<<<<<< HEAD
-    type CollateralVaultRewards = CollateralVaultRewards;
-    type WrappedVaultRewards = WrappedVaultRewards;
-=======
+    type CollateralVaultRewards = reward::RewardsCurrencyAdapter<Test, reward::Vault, GetCollateralCurrencyId>;
+    type WrappedVaultRewards = reward::RewardsCurrencyAdapter<Test, reward::Vault, GetWrappedCurrencyId>;
     type Collateral = CurrencyAdapter<Test, GetCollateralCurrencyId>;
     type Wrapped = CurrencyAdapter<Test, GetWrappedCurrencyId>;
 }
@@ -203,7 +201,6 @@
 parameter_types! {
     pub const GetCollateralDecimals: u8 = 10;
     pub const GetWrappedDecimals: u8 = 8;
->>>>>>> c147b8b1
 }
 
 impl exchange_rate_oracle::Config for Test {
