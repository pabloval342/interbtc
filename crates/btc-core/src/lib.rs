#![deny(warnings)]
use frame_support::dispatch::DispatchError;

#[derive(Clone, Copy, Debug, PartialEq)]
pub enum Error {
    AlreadyInitialized,
    MissingBlockHeight, //not in spec
    InvalidHeaderSize,
    DuplicateBlock,
    PrevBlock, // TODO: rename to self-explanatory
    LowDiff,
    DiffTargetHeader, // TODO: rename to self-explanatory
    MalformedTxid,
    Confirmations,                   // TODO: rename to self-explanatory
    InsufficientStableConfirmations, //not in spec
    OngoingFork,                     //not in spec
<<<<<<< HEAD
    /// Format of the proof is not correct
    MalformedMerkleProof, // not in the spec
    /// Format of the proof is correct but does not yield the correct merkle root
=======
>>>>>>> 5a284e36
    InvalidMerkleProof,
    Invalid,
    Shutdown,
    InvalidTxid,
    InsufficientValue,
    MalformedTransaction, // rename ERR_TX_FORMAT
    WrongRecipient,
    InvalidOutputFormat, // not in spec
    InvalidOpreturn,
    InvalidTxVersion,
    NotOpReturn,
    UnknownErrorcode,     // not in spec
    ForkIdNotFound,       // not in spec
    BlockNotFound,        // not in spec
    AlreadyReported,      // not in spec
    UnauthorizedRelayer,  // not in spec
    ChainCounterOverflow, // not in spec
    BlockHeightOverflow,  // not in spec
    ChainsUnderflow,      // not in spec
<<<<<<< HEAD
    /// Reached EOS without finishing to parse bytes
    EOS,
    /// Malformed header
    MalformedHeader,
    /// Format of the BIP141 witness transaction output is invalid
    MalformedWitnessOutput,
    // Format of the P2PKH transaction output is invalid
    MalformedP2PKHOutput,
    // Format of the P2SH transaction output is invalid
    MalformedP2SHOutput,
    /// Format of the OP_RETURN transaction output is invalid
    MalformedOpReturnOutput,
    // Output does not match format of supported output types (Witness, P2PKH, P2SH)
    UnsupportedOutputFormat,
=======
>>>>>>> 5a284e36
}

impl Error {
    pub fn message(self) -> &'static str {
        match self {
            Error::AlreadyInitialized => "Already initialized",
            Error::MissingBlockHeight => "Missing the block at this height",
            Error::InvalidHeaderSize => "Invalid block header size",
            Error::DuplicateBlock => "Block already stored", 
            Error::PrevBlock => "Previous block hash not found", 
            Error::LowDiff => "PoW hash does not meet difficulty target of header",
            Error::DiffTargetHeader => "Incorrect difficulty target specified in block header",
            Error::MalformedTxid => "Malformed transaction identifier", 
            Error::Confirmations => "Transaction has less confirmations than requested",
            Error::InsufficientStableConfirmations => "Transaction has less confirmations than the global STABLE_TRANSACTION_CONFIRMATIONS parameter",
            Error::OngoingFork => "Current fork ongoing",
            Error::MalformedMerkleProof => "Merkle proof is malformed",
            Error::InvalidMerkleProof => "Invalid Merkle Proof",
            Error::Invalid => "BTC Parachain is halted",
            Error::Shutdown => "BTC Parachain has shut down",
            Error::InvalidTxid => "Transaction hash does not match given txid", 
            Error::InsufficientValue => "Value of payment below requested amount",
            Error::MalformedTransaction => "Transaction has incorrect format",
            Error::WrongRecipient => "Incorrect recipient Bitcoin address",
            Error::InvalidOutputFormat => "Incorrect transaction output format",
            Error::InvalidOpreturn => "Incorrect identifier in OP_RETURN field",
            Error::InvalidTxVersion => "Invalid transaction version",
            Error::NotOpReturn => "Expecting OP_RETURN output, but got another type",
            Error::UnknownErrorcode => "Error code not applicable to blocks",
            Error::ForkIdNotFound => "Blockchain with requested ID not found",
            Error::BlockNotFound => "Block header not found for given hash",
            Error::AlreadyReported => "Error code already reported", 
            Error::UnauthorizedRelayer => "Unauthorized staked relayer", 
            Error::ChainCounterOverflow => "Overflow of chain counter", 
            Error::BlockHeightOverflow => "Overflow of block height", 
            Error::ChainsUnderflow => "Underflow of stored blockchains counter", 
            Error::EOS => "EOS reached while parsing",
            Error::MalformedHeader => "Format of the header is invalid",
            Error::MalformedWitnessOutput => "Format of the witness output is invalid",
            Error::MalformedP2PKHOutput => "Format of the P2PKH output is invalid",
            Error::MalformedP2SHOutput => "Format of the P2SH output is invalid",
            Error::MalformedOpReturnOutput => "Format of the OP_RETURN transaction output is invalid",
            Error::UnsupportedOutputFormat => "Unsupported output format. Currently supported: Witness, P2PKH, P2SH,",
        }
    }
}

impl ToString for Error {
    fn to_string(&self) -> String {
        String::from(self.message())
    }
}

impl std::convert::From<Error> for DispatchError {
    fn from(error: Error) -> Self {
        DispatchError::Module {
            // FIXME: this should be set to the module returning the error
            // It should be super easy to do if Substrate has an "after request"
            // kind of middleware but not sure if it does
            index: 0,
            error: error as u8,
            message: Some(error.message()),
        }
    }
}<|MERGE_RESOLUTION|>--- conflicted
+++ resolved
@@ -14,12 +14,9 @@
     Confirmations,                   // TODO: rename to self-explanatory
     InsufficientStableConfirmations, //not in spec
     OngoingFork,                     //not in spec
-<<<<<<< HEAD
     /// Format of the proof is not correct
     MalformedMerkleProof, // not in the spec
     /// Format of the proof is correct but does not yield the correct merkle root
-=======
->>>>>>> 5a284e36
     InvalidMerkleProof,
     Invalid,
     Shutdown,
@@ -39,7 +36,6 @@
     ChainCounterOverflow, // not in spec
     BlockHeightOverflow,  // not in spec
     ChainsUnderflow,      // not in spec
-<<<<<<< HEAD
     /// Reached EOS without finishing to parse bytes
     EOS,
     /// Malformed header
@@ -54,8 +50,6 @@
     MalformedOpReturnOutput,
     // Output does not match format of supported output types (Witness, P2PKH, P2SH)
     UnsupportedOutputFormat,
-=======
->>>>>>> 5a284e36
 }
 
 impl Error {
