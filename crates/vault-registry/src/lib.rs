#![deny(warnings)]
#![cfg_attr(test, feature(proc_macro_hygiene))]
#![cfg_attr(not(feature = "std"), no_std)]

/// # Vault Registry implementation
/// This is the implementation of the Vault Registry following the spec at:
/// https://interlay.gitlab.io/polkabtc-spec/spec/vaultregistry.html
mod ext;
pub mod types;

#[cfg(test)]
mod tests;

#[cfg(test)]
mod mock;

#[cfg(test)]
extern crate mocktopus;

#[cfg(test)]
use mocktopus::macros::mockable;

use codec::{Decode, Encode};
use frame_support::dispatch::DispatchResult;
use frame_support::{decl_event, decl_module, decl_storage, ensure};
use primitive_types::H256;
use sp_core::H160;
<<<<<<< HEAD
use std::ops::Sub;
=======
use system::ensure_signed;
>>>>>>> 60edaa12

use x_core::{Error, Result, UnitResult};

pub use crate::types::Vault;
use crate::types::{DefaultVault, PolkaBTC, RichVault, DOT};

/// Granularity of `SecureCollateralThreshold`, `AuctionCollateralThreshold`,
/// `LiquidationCollateralThreshold`, and `PunishmentFee`
pub const GRANULARITY: u128 = 5;

#[derive(Encode, Decode, Default, Clone, PartialEq)]
#[cfg_attr(feature = "std", derive(Debug))]
pub struct RegisterRequest<AccountId, DateTime> {
    registration_id: H256,
    vault: AccountId,
    timeout: DateTime,
}

/// ## Configuration and Constants
/// The pallet's configuration trait.
pub trait Trait:
    system::Trait + collateral::Trait + treasury::Trait + exchange_rate_oracle::Trait + security::Trait
{
    /// The overarching event type.
    type Event: From<Event<Self>> + Into<<Self as system::Trait>::Event>;
}

impl<AccountId, BlockNumber, PolkaBTC, DOT> Vault<AccountId, BlockNumber, PolkaBTC, DOT>
where
    BlockNumber: PartialOrd,
    PolkaBTC: Sub<Output = PolkaBTC> + Copy,
{
    pub fn is_banned(&self, height: BlockNumber) -> bool {
        match &self.banned_until {
            Some(until) => height <= *until,
            None => false,
        }
    }

    pub fn ensure_not_banned(&self, height: BlockNumber) -> Result<(), Error> {
        if self.is_banned(height) {
            Err(Error::VaultBanned)
        } else {
            Ok(())
        }
    }

    pub fn ensure_collateral(&self, _btc_amount: DOT) -> Result<(), Error> {
        unimplemented!()
    }

    pub fn collateral_u64(&self) -> u64 {
        unimplemented!()
    }
}

// This pallet's storage items.
decl_storage! {
    trait Store for Module<T: Trait> as VaultRegistry {
    /// ## Storage
        /// The minimum collateral (DOT) a Vault needs to provide
        /// to participate in the issue process.
        MinimumCollateral: DOT<T>;

        /// If a Vault misbehaves in either the redeem or replace protocol by
        /// failing to prove that it sent the correct amount of BTC to the
        /// correct address within the time limit, a vault is punished.
        /// The punishment is the equivalent value of BTC in DOT
        /// (valued at the current exchange rate via `getExchangeRate`) plus a
        /// fixed `PunishmentFee` that is added as a percentage on top
        /// to compensate the damaged party for its loss.
        /// For example, if the `PunishmentFee` is set to 50000,
        /// it is equivalent to 50%.
        PunishmentFee: u128;

        /// If a Vault fails to execute a correct redeem or replace,
        /// it is temporarily banned from further issue, redeem or replace requests.
        PunishmentDelay: T::BlockNumber;

        /// If a Vault is running low on collateral and falls below
        /// `PremiumRedeemThreshold`, users are allocated a premium in DOT
        /// when redeeming with the Vault - as defined by this parameter.
        /// For example, if the RedeemPremiumFee is set to 5000, it is equivalent to 5%.
        RedeemPremiumFee: u128;

        /// Determines the over-collateralization rate for DOT collateral locked
        /// by Vaults, necessary for issuing PolkaBTC. Must to be strictly
        /// greater than 100000 and LiquidationCollateralThreshold.
        SecureCollateralThreshold: u128;

        /// Determines the rate for the collateral rate of Vaults, at which the
        /// BTC backed by the Vault are opened up for auction to other Vaults
        AuctionCollateralThreshold: u128;

        /// Determines the rate for the collateral rate of Vaults,
        /// at which users receive a premium in DOT, allocated from the
        /// Vault’s collateral, when performing a redeem with this Vault.
        /// Must to be strictly greater than 100000 and LiquidationCollateralThreshold.
        PremiumRedeemThreshold: u128;

        /// Determines the lower bound for the collateral rate in PolkaBTC.
        /// Must be strictly greater than 100000. If a Vault’s collateral rate
        /// drops below this, automatic liquidation (forced Redeem) is triggered.
        LiquidationCollateralThreshold: u128;

        /// Account identifier of an artificial Vault maintained by the VaultRegistry
        /// to handle polkaBTC balances and DOT collateral of liquidated Vaults.
        /// That is, when a Vault is liquidated, its balances are transferred to
        /// LiquidationVault and claims are later handled via the LiquidationVault.
        LiquidationVault: T::AccountId;

        /// Mapping of Vaults, using the respective Vault account identifier as key.
        Vaults: map hasher(blake2_128_concat) T::AccountId => Vault<T::AccountId, T::BlockNumber, PolkaBTC<T>>;
    }
}

// The pallet's dispatchable functions.
decl_module! {
    pub struct Module<T: Trait> for enum Call where origin: T::Origin {
        // Initializing events
        fn deposit_event() = default;

        fn register_vault(origin, collateral: DOT<T>, btc_address: H160) -> DispatchResult {
            let sender = ensure_signed(origin)?;
            Self::ensure_parachain_running()?;

            ensure!(collateral >= Self::get_minimum_collateral_vault(),
                    Error::InsuficientVaultCollateralAmount);
            ensure!(!Self::vault_exists(&sender), Error::VaultAlreadyRegistered);

            println!("[lib] {:?} locks {:?}", sender, collateral);
            ext::collateral::lock::<T>(&sender, collateral)?;
            let vault = RichVault::<T>::new(sender.clone(), btc_address);
            Self::_insert_vault(&sender, &vault);

            Self::deposit_event(Event::<T>::RegisterVault(vault.id(), collateral));

            Ok(())
        }

        fn lock_additional_collateral(origin, amount: DOT<T>) -> DispatchResult {
            let sender = ensure_signed(origin)?;
            Self::ensure_parachain_running()?;
            let vault = Self::rich_vault_from_id(&sender)?;
            vault.increase_collateral(amount)?;
            Self::deposit_event(Event::<T>::LockAdditionalCollateral(
                vault.id(),
                amount,
                vault.get_collateral(),
                vault.get_free_collateral()?,
            ));
            Ok(())
        }

        fn withdraw_collateral(origin, amount: DOT<T>) -> DispatchResult {
            let sender = ensure_signed(origin)?;
            Self::ensure_parachain_running()?;
            let vault = Self::rich_vault_from_id(&sender)?;
            vault.withdraw_collateral(amount)?;
            Self::deposit_event(Event::<T>::WithdrawCollateral(
                sender.clone(),
                amount,
                vault.get_collateral(),
            ));
            Ok(())
        }
    }
}

#[cfg_attr(test, mockable)]
impl<T: Trait> Module<T> {
<<<<<<< HEAD
    pub fn minimum_collateral() -> DOT<T> {
        <MinimumCollateral<T>>::get()
    }

    pub fn auction_collateral_threshold() -> u128 {
        AuctionCollateralThreshold::get()
    }

    pub fn secure_collateral_threshold() -> u128 {
        SecureCollateralThreshold::get()
=======
    /// Public functions
    pub fn _get_vault_from_id(vault_id: &T::AccountId) -> Result<DefaultVault<T>> {
        ensure!(Self::vault_exists(&vault_id), Error::VaultNotFound);
        Ok(<Vaults<T>>::get(vault_id))
>>>>>>> 60edaa12
    }

    pub fn _increase_to_be_issued_tokens(
        vault_id: &T::AccountId,
        tokens: PolkaBTC<T>,
    ) -> Result<H160> {
        Self::ensure_parachain_running()?;
        let mut vault = Self::rich_vault_from_id(&vault_id)?;
        vault.increase_to_be_issued(tokens)?;
        Self::deposit_event(Event::<T>::IncreaseToBeIssuedTokens(vault.id(), tokens));
        Ok(vault.data.btc_address)
    }

    pub fn _decrease_to_be_issued_tokens(
        vault_id: &T::AccountId,
        tokens: PolkaBTC<T>,
    ) -> UnitResult {
        Self::ensure_parachain_running()?;
        let mut vault = Self::rich_vault_from_id(&vault_id)?;
        vault.decrease_to_be_issued(tokens)?;
        Self::deposit_event(Event::<T>::DecreaseToBeIssuedTokens(vault.id(), tokens));
        Ok(())
    }

    pub fn _issue_tokens(vault_id: &T::AccountId, tokens: PolkaBTC<T>) -> UnitResult {
        Self::ensure_parachain_running()?;
        let mut vault = Self::rich_vault_from_id(&vault_id)?;
        vault.issue_tokens(tokens)?;
        Self::deposit_event(Event::<T>::IssueTokens(vault.id(), tokens));
        Ok(())
    }

    pub fn _increase_to_be_redeemed_tokens(
        vault_id: &T::AccountId,
        tokens: PolkaBTC<T>,
    ) -> UnitResult {
        Self::ensure_parachain_running()?;
        let mut vault = Self::rich_vault_from_id(&vault_id)?;
        vault.increase_to_be_redeemed(tokens)?;
        Self::deposit_event(Event::<T>::IncreaseToBeRedeemedTokens(vault.id(), tokens));
        Ok(())
    }

    pub fn _decrease_to_be_redeemed_tokens(
        vault_id: &T::AccountId,
        tokens: PolkaBTC<T>,
    ) -> UnitResult {
        Self::ensure_parachain_running()?;
        let mut vault = Self::rich_vault_from_id(&vault_id)?;
        vault.decrease_to_be_redeemed(tokens)?;
        Self::deposit_event(Event::<T>::DecreaseToBeRedeemedTokens(vault.id(), tokens));
        Ok(())
    }

    pub fn _decrease_tokens(
        vault_id: &T::AccountId,
        user_id: &T::AccountId,
        tokens: PolkaBTC<T>,
    ) -> UnitResult {
        Self::ensure_parachain_running()?;
        let mut vault = Self::rich_vault_from_id(&vault_id)?;
        vault.decrease_tokens(tokens)?;
        Self::deposit_event(Event::<T>::DecreaseTokens(
            vault.id(),
            user_id.clone(),
            tokens,
        ));
        Ok(())
    }

    pub fn _redeem_tokens(vault_id: &T::AccountId, tokens: PolkaBTC<T>) -> UnitResult {
        Self::ensure_parachain_running()?;
        let mut vault = Self::rich_vault_from_id(&vault_id)?;
        vault.redeem_tokens(tokens)?;
        Self::deposit_event(Event::<T>::RedeemTokens(vault.id(), tokens));
        Ok(())
    }

<<<<<<< HEAD
    pub fn increase_to_be_redeemed_tokens(
        id: T::AccountId,
        tokens: PolkaBTC<T>,
    ) -> Result<H160, Error> {
        let mut vault = Self::get_vault_from_id(id.clone())?;
        let available_tokens = vault.issued_tokens - vault.to_be_redeemed_tokens;
        if tokens > available_tokens {
            return Err(Error::InsufficientTokensComitted);
        }
        vault.to_be_redeemed_tokens += tokens;
        let address = vault.btc_address;
        <Vaults<T>>::insert(id, vault);
        Ok(address)
    }

    pub fn decrease_to_be_issued_tokens(
        id: T::AccountId,
=======
    pub fn _redeem_tokens_premium(
        vault_id: &T::AccountId,
>>>>>>> 60edaa12
        tokens: PolkaBTC<T>,
        premium: DOT<T>,
        redeemer_id: &T::AccountId,
    ) -> UnitResult {
        Self::ensure_parachain_running()?;
        let mut vault = Self::rich_vault_from_id(&vault_id)?;
        vault.redeem_tokens(tokens)?;
        if premium > 0.into() {
            ext::collateral::slash::<T>(vault_id, redeemer_id, premium)?;
        }

        Self::deposit_event(Event::<T>::RedeemTokensPremium(
            vault_id.clone(),
            tokens,
            premium,
            redeemer_id.clone(),
        ));
        Ok(())
    }

    pub fn _redeem_tokens_liquidation(
        redeemer_id: &T::AccountId,
        tokens: PolkaBTC<T>,
    ) -> UnitResult {
        Self::ensure_parachain_running()?;
        let vault_id = <LiquidationVault<T>>::get();
        let mut vault = Self::rich_vault_from_id(&vault_id)?;
        vault.decrease_issued(tokens)?;
        let to_slash = ext::oracle::btc_to_dots::<T>(tokens)?;
        ext::collateral::slash::<T>(&vault_id, &redeemer_id, to_slash)?;

        Self::deposit_event(Event::<T>::RedeemTokensLiquidation(
            redeemer_id.clone(),
            tokens,
        ));

        if vault.data.issued_tokens == 0.into() {
            ext::security::recover_from_liquidation::<T>()?;
        }

        Ok(())
    }

    pub fn _replace_tokens(
        old_vault_id: &T::AccountId,
        new_vault_id: &T::AccountId,
        tokens: PolkaBTC<T>,
        collateral: DOT<T>,
    ) -> UnitResult {
        Self::ensure_parachain_running()?;

        let mut old_vault = Self::rich_vault_from_id(&old_vault_id)?;
        let mut new_vault = Self::rich_vault_from_id(&new_vault_id)?;
        old_vault.transfer(&mut new_vault, tokens)?;
        new_vault.increase_collateral(collateral)?;

        Self::deposit_event(Event::<T>::ReplaceTokens(
            old_vault_id.clone(),
            new_vault_id.clone(),
            tokens,
            collateral,
        ));
        Ok(())
    }

    pub fn _liquidate_vault(vault_id: &T::AccountId) -> UnitResult {
        let liquidation_vault_id = <LiquidationVault<T>>::get();
        let vault: RichVault<T> = Self::rich_vault_from_id(&vault_id)?;
        let mut liquidation_vault: RichVault<T> = Self::rich_vault_from_id(&liquidation_vault_id)?;

        vault.liquidate(&mut liquidation_vault)?;

        Self::deposit_event(Event::<T>::LiquidateVault(vault_id.clone()));
        Ok(())
    }

    pub fn _insert_vault<V: Into<DefaultVault<T>>>(id: &T::AccountId, rich_vault: V) {
        let vault: DefaultVault<T> = rich_vault.into();
        <Vaults<T>>::insert(id, vault)
    }

    /// Private getters and setters

    fn rich_vault_from_id(vault_id: &T::AccountId) -> Result<RichVault<T>> {
        let vault = Self::_get_vault_from_id(vault_id)?;
        Ok(vault.into())
    }

    fn vault_exists(id: &T::AccountId) -> bool {
        <Vaults<T>>::contains_key(id)
    }

    fn get_minimum_collateral_vault() -> DOT<T> {
        <MinimumCollateralVault<T>>::get()
    }

    /// Other helpers
    /// Returns an error if the parachain is not in running state
    fn ensure_parachain_running() -> UnitResult {
        // TODO: integrate security module
        // ensure!(
        //     !<security::Module<T>>::check_parachain_status(
        //         StatusCode::Shutdown),
        //     Error::Shutdown
        // );
        Ok(())
    }
}

decl_event! {
    /// ## Events
    pub enum Event<T> where
            AccountId = <T as system::Trait>::AccountId,
            DOT = DOT<T>,
            BTCBalance = PolkaBTC<T> {
        RegisterVault(AccountId, DOT),
        /// id, new collateral, total collateral, free collateral
        LockAdditionalCollateral(AccountId, DOT, DOT, DOT),
        /// id, withdrawn collateral, total collateral
        WithdrawCollateral(AccountId, DOT, DOT),

        IncreaseToBeIssuedTokens(AccountId, BTCBalance),
        DecreaseToBeIssuedTokens(AccountId, BTCBalance),
        IssueTokens(AccountId, BTCBalance),
        IncreaseToBeRedeemedTokens(AccountId, BTCBalance),
        DecreaseToBeRedeemedTokens(AccountId, BTCBalance),
        DecreaseTokens(AccountId, AccountId, BTCBalance),
        RedeemTokens(AccountId, BTCBalance),
        RedeemTokensPremium(AccountId, BTCBalance, DOT, AccountId),
        RedeemTokensLiquidation(AccountId, BTCBalance),
        ReplaceTokens(AccountId, AccountId, BTCBalance, DOT),
        LiquidateVault(AccountId),
    }
}<|MERGE_RESOLUTION|>--- conflicted
+++ resolved
@@ -25,11 +25,7 @@
 use frame_support::{decl_event, decl_module, decl_storage, ensure};
 use primitive_types::H256;
 use sp_core::H160;
-<<<<<<< HEAD
-use std::ops::Sub;
-=======
 use system::ensure_signed;
->>>>>>> 60edaa12
 
 use x_core::{Error, Result, UnitResult};
 
@@ -57,42 +53,13 @@
     type Event: From<Event<Self>> + Into<<Self as system::Trait>::Event>;
 }
 
-impl<AccountId, BlockNumber, PolkaBTC, DOT> Vault<AccountId, BlockNumber, PolkaBTC, DOT>
-where
-    BlockNumber: PartialOrd,
-    PolkaBTC: Sub<Output = PolkaBTC> + Copy,
-{
-    pub fn is_banned(&self, height: BlockNumber) -> bool {
-        match &self.banned_until {
-            Some(until) => height <= *until,
-            None => false,
-        }
-    }
-
-    pub fn ensure_not_banned(&self, height: BlockNumber) -> Result<(), Error> {
-        if self.is_banned(height) {
-            Err(Error::VaultBanned)
-        } else {
-            Ok(())
-        }
-    }
-
-    pub fn ensure_collateral(&self, _btc_amount: DOT) -> Result<(), Error> {
-        unimplemented!()
-    }
-
-    pub fn collateral_u64(&self) -> u64 {
-        unimplemented!()
-    }
-}
-
 // This pallet's storage items.
 decl_storage! {
     trait Store for Module<T: Trait> as VaultRegistry {
     /// ## Storage
         /// The minimum collateral (DOT) a Vault needs to provide
         /// to participate in the issue process.
-        MinimumCollateral: DOT<T>;
+        MinimumCollateralVault: DOT<T>;
 
         /// If a Vault misbehaves in either the redeem or replace protocol by
         /// failing to prove that it sent the correct amount of BTC to the
@@ -201,23 +168,10 @@
 
 #[cfg_attr(test, mockable)]
 impl<T: Trait> Module<T> {
-<<<<<<< HEAD
-    pub fn minimum_collateral() -> DOT<T> {
-        <MinimumCollateral<T>>::get()
-    }
-
-    pub fn auction_collateral_threshold() -> u128 {
-        AuctionCollateralThreshold::get()
-    }
-
-    pub fn secure_collateral_threshold() -> u128 {
-        SecureCollateralThreshold::get()
-=======
     /// Public functions
     pub fn _get_vault_from_id(vault_id: &T::AccountId) -> Result<DefaultVault<T>> {
         ensure!(Self::vault_exists(&vault_id), Error::VaultNotFound);
         Ok(<Vaults<T>>::get(vault_id))
->>>>>>> 60edaa12
     }
 
     pub fn _increase_to_be_issued_tokens(
@@ -296,28 +250,8 @@
         Ok(())
     }
 
-<<<<<<< HEAD
-    pub fn increase_to_be_redeemed_tokens(
-        id: T::AccountId,
-        tokens: PolkaBTC<T>,
-    ) -> Result<H160, Error> {
-        let mut vault = Self::get_vault_from_id(id.clone())?;
-        let available_tokens = vault.issued_tokens - vault.to_be_redeemed_tokens;
-        if tokens > available_tokens {
-            return Err(Error::InsufficientTokensComitted);
-        }
-        vault.to_be_redeemed_tokens += tokens;
-        let address = vault.btc_address;
-        <Vaults<T>>::insert(id, vault);
-        Ok(address)
-    }
-
-    pub fn decrease_to_be_issued_tokens(
-        id: T::AccountId,
-=======
     pub fn _redeem_tokens_premium(
         vault_id: &T::AccountId,
->>>>>>> 60edaa12
         tokens: PolkaBTC<T>,
         premium: DOT<T>,
         redeemer_id: &T::AccountId,
