//! # Vault Registry Module
//! Based on the [specification](https://interlay.gitlab.io/polkabtc-spec/spec/vaultregistry.html).

#![deny(warnings)]
#![cfg_attr(test, feature(proc_macro_hygiene))]
#![cfg_attr(not(feature = "std"), no_std)]

mod ext;
pub mod types;

#[cfg(any(feature = "runtime-benchmarks", test))]
mod benchmarking;

mod default_weights;
mod slash;
pub use default_weights::WeightInfo;
pub use slash::{SlashingAccessors, SlashingError};

#[cfg(test)]
mod tests;

#[cfg(test)]
mod mock;

#[cfg(test)]
extern crate mocktopus;

#[cfg(test)]
use mocktopus::macros::mockable;

<<<<<<< HEAD
use crate::types::{
    Backing, BtcAddress, DefaultSystemVault, Inner, Issuing, RichSystemVault, RichVault, SignedFixedPoint,
    UnsignedFixedPoint, UpdatableVault, Version,
=======
use crate::{
    slash::Slashable,
    types::{
        BtcAddress, Collateral, DefaultSystemVault, Inner, RichSystemVault, RichVault, SignedFixedPoint,
        UnsignedFixedPoint, UpdatableVault, Version, Wrapped,
    },
>>>>>>> 428569e8
};
#[doc(inline)]
pub use crate::{
    slash::{Slashable, TryDepositCollateral, TryWithdrawCollateral},
    types::{BtcPublicKey, CurrencySource, DefaultVault, SystemVault, Vault, VaultStatus, Wallet},
};
use codec::{Decode, Encode, EncodeLike};
use frame_support::{
    dispatch::{DispatchError, DispatchResult},
    ensure,
    traits::{Get, Randomness},
    transactional, PalletId,
};
use frame_system::{
    ensure_signed,
    offchain::{SendTransactionTypes, SubmitTransaction},
};
use sp_arithmetic::{traits::*, FixedPointNumber};
use sp_core::{H256, U256};
#[cfg(feature = "std")]
use sp_runtime::traits::AccountIdConversion;
use sp_runtime::transaction_validity::{InvalidTransaction, TransactionSource, TransactionValidity, ValidTransaction};
use sp_std::{
    convert::{TryFrom, TryInto},
    vec::Vec,
};

// value taken from https://github.com/substrate-developer-hub/recipes/blob/master/pallets/ocw-demo/src/lib.rs
pub const UNSIGNED_TXS_PRIORITY: u64 = 100;

#[derive(Encode, Decode, Default, Clone, PartialEq)]
#[cfg_attr(feature = "std", derive(Debug))]
pub struct RegisterRequest<AccountId, DateTime> {
    registration_id: H256,
    vault: AccountId,
    timeout: DateTime,
}

#[derive(Encode, Decode, Eq, PartialEq)]
pub enum LiquidationTarget {
    OperatorsOnly,
    NonOperatorsOnly,
}

pub use pallet::*;

#[frame_support::pallet]
pub mod pallet {
    use super::*;
    use frame_support::pallet_prelude::*;
    use frame_system::pallet_prelude::*;

    #[pallet::pallet]
    #[pallet::generate_store(trait Store)]
    pub struct Pallet<T>(_);

    #[pallet::config]
    pub trait Config:
        frame_system::Config
        + currency::Config<currency::Collateral>
        + currency::Config<currency::Wrapped>
        + exchange_rate_oracle::Config
        + security::Config
        + SendTransactionTypes<Call<Self>>
        + sla::Config
    {
        /// The vault module id, used for deriving its sovereign account ID.
        #[pallet::constant] // put the constant in metadata
        type PalletId: Get<PalletId>;

        /// The overarching event type.
        type Event: From<Event<Self>>
            + Into<<Self as frame_system::Config>::Event>
            + IsType<<Self as frame_system::Config>::Event>;

        /// The source of (pseudo) randomness. Set to collective flip
        type RandomnessSource: Randomness<H256, Self::BlockNumber>;

        /// The type of signed fixed point to use for slashing calculations.
        type SignedFixedPoint: FixedPointNumber + Encode + EncodeLike + Decode + MaybeSerializeDeserialize;

        /// The type of unsigned fixed point to use for the different thresholds.
        type UnsignedFixedPoint: FixedPointNumber + Encode + EncodeLike + Decode + MaybeSerializeDeserialize;

        /// Weight information for the extrinsics in this module.
        type WeightInfo: WeightInfo;
    }

    #[pallet::hooks]
    impl<T: Config> Hooks<BlockNumberFor<T>> for Pallet<T> {
        fn offchain_worker(n: T::BlockNumber) {
            log::info!("Off-chain worker started on block {:?}", n);
            Self::_offchain_worker();
        }
    }

    #[pallet::validate_unsigned]
    impl<T: Config> frame_support::unsigned::ValidateUnsigned for Pallet<T> {
        type Call = Call<T>;

        fn validate_unsigned(source: TransactionSource, call: &Self::Call) -> TransactionValidity {
            match source {
                TransactionSource::External => {
                    // receiving unsigned transaction from network - disallow
                    return InvalidTransaction::Call.into();
                }
                TransactionSource::Local => {}   // produced by off-chain worker
                TransactionSource::InBlock => {} // some other node included it in a block
            };

            let valid_tx = |provide| {
                ValidTransaction::with_tag_prefix("vault-registry")
                    .priority(UNSIGNED_TXS_PRIORITY)
                    .and_provides([&provide])
                    .longevity(3)
                    .propagate(false)
                    .build()
            };

            match call {
                Call::report_undercollateralized_vault(_) => valid_tx(b"report_undercollateralized_vault".to_vec()),
                _ => InvalidTransaction::Call.into(),
            }
        }
    }

    #[pallet::call]
    impl<T: Config> Pallet<T> {
        /// Initiates the registration procedure for a new Vault.
        /// The Vault provides its BTC address and locks up collateral,
        /// which is to be used in the issuing process.
        ///
        /// # Arguments
        /// * `collateral` - the amount of collateral to lock
        /// * `public_key` - the BTC public key of the vault to register
        ///
        /// # Errors
        /// * `InsufficientVaultCollateralAmount` - if the collateral is below the minimum threshold
        /// * `VaultAlreadyRegistered` - if a vault is already registered for the origin account
        /// * `InsufficientCollateralAvailable` - if the vault does not own enough collateral
        #[pallet::weight(<T as Config>::WeightInfo::register_vault())]
        #[transactional]
        pub fn register_vault(
            origin: OriginFor<T>,
            #[pallet::compact] collateral: Collateral<T>,
            public_key: BtcPublicKey,
        ) -> DispatchResultWithPostInfo {
            ext::security::ensure_parachain_status_not_shutdown::<T>()?;
            Self::_register_vault(&ensure_signed(origin)?, collateral, public_key)?;
            Ok(().into())
        }

        /// Deposit collateral as a security against stealing the
        /// Bitcoin locked with the caller.
        ///
        /// # Arguments
        /// * `amount` - the amount of extra collateral to lock
        #[pallet::weight(<T as Config>::WeightInfo::deposit_collateral())]
        #[transactional]
        pub fn deposit_collateral(
            origin: OriginFor<T>,
            #[pallet::compact] amount: Collateral<T>,
        ) -> DispatchResultWithPostInfo {
            let sender = ensure_signed(origin)?;

            ext::security::ensure_parachain_status_not_shutdown::<T>()?;

            Self::try_deposit_collateral(&sender, amount)?;

            let vault = Self::get_active_rich_vault_from_id(&sender)?;

            Self::deposit_event(Event::<T>::DepositCollateral(
                vault.id(),
                amount,
                vault.get_collateral(),
                vault.get_free_collateral()?,
            ));
            Ok(().into())
        }

        /// Withdraws `amount` of the collateral from the amount locked by
        /// the vault corresponding to the origin account
        /// The collateral left after withdrawal must be more
        /// (free or used in collateral issued tokens) than MinimumCollateralVault
        /// and above the SecureCollateralThreshold. Collateral that is currently
        /// being used to back issued tokens remains locked until the Vault
        /// is used for a redeem request (full release can take multiple redeem requests).
        ///
        /// # Arguments
        /// * `amount` - the amount of collateral to withdraw
        ///
        /// # Errors
        /// * `VaultNotFound` - if no vault exists for the origin account
        /// * `InsufficientCollateralAvailable` - if the vault does not own enough collateral
        #[pallet::weight(<T as Config>::WeightInfo::withdraw_collateral())]
        #[transactional]
        pub fn withdraw_collateral(
            origin: OriginFor<T>,
            #[pallet::compact] amount: Collateral<T>,
        ) -> DispatchResultWithPostInfo {
            let sender = ensure_signed(origin)?;
            ext::security::ensure_parachain_status_not_shutdown::<T>()?;

            Self::try_withdraw_collateral(&sender, amount)?;

            let vault = Self::get_active_rich_vault_from_id(&sender)?;

            Self::deposit_event(Event::<T>::WithdrawCollateral(sender, amount, vault.get_collateral()));
            Ok(().into())
        }

        /// Registers a new Bitcoin address for the vault.
        ///
        /// # Arguments
        /// * `public_key` - the BTC public key of the vault to update
        #[pallet::weight(<T as Config>::WeightInfo::update_public_key())]
        #[transactional]
        pub fn update_public_key(origin: OriginFor<T>, public_key: BtcPublicKey) -> DispatchResultWithPostInfo {
            let account_id = ensure_signed(origin)?;
            ext::security::ensure_parachain_status_not_shutdown::<T>()?;
            let mut vault = Self::get_active_rich_vault_from_id(&account_id)?;
            vault.update_public_key(public_key.clone());
            Self::deposit_event(Event::<T>::UpdatePublicKey(account_id, public_key));
            Ok(().into())
        }

        #[pallet::weight(<T as Config>::WeightInfo::register_address())]
        #[transactional]
        pub fn register_address(origin: OriginFor<T>, btc_address: BtcAddress) -> DispatchResultWithPostInfo {
            let account_id = ensure_signed(origin)?;
            ext::security::ensure_parachain_status_not_shutdown::<T>()?;
            Self::insert_vault_deposit_address(&account_id, btc_address)?;
            Self::deposit_event(Event::<T>::RegisterAddress(account_id, btc_address));
            Ok(().into())
        }

        /// Configures whether or not the vault accepts new issues.
        ///
        /// # Arguments
        ///
        /// * `origin` - sender of the transaction (i.e. the vault)
        /// * `accept_new_issues` - true indicates that the vault accepts new issues
        ///
        /// # Weight: `O(1)`
        #[pallet::weight(<T as Config>::WeightInfo::accept_new_issues())]
        #[transactional]
        pub fn accept_new_issues(origin: OriginFor<T>, accept_new_issues: bool) -> DispatchResultWithPostInfo {
            ext::security::ensure_parachain_status_not_shutdown::<T>()?;
            let vault_id = ensure_signed(origin)?;
            let mut vault = Self::get_active_rich_vault_from_id(&vault_id)?;
            vault.set_accept_new_issues(accept_new_issues)?;
            Ok(().into())
        }

        #[pallet::weight(<T as Config>::WeightInfo::report_undercollateralized_vault())]
        #[transactional]
        fn report_undercollateralized_vault(
            _origin: OriginFor<T>,
            vault_id: T::AccountId,
        ) -> DispatchResultWithPostInfo {
            log::info!("Vault reported");
            let vault = Self::get_vault_from_id(&vault_id)?;
            let liquidation_threshold = <LiquidationCollateralThreshold<T>>::get();
            if Self::is_vault_below_liquidation_threshold(&vault, liquidation_threshold)? {
                Self::liquidate_vault(&vault_id)?;
                Ok(().into())
            } else {
                log::info!("Not liquidating; vault not below liquidation threshold");
                Err(Error::<T>::VaultNotBelowLiquidationThreshold.into())
            }
        }
    }

    #[pallet::event]
    #[pallet::generate_deposit(pub(super) fn deposit_event)]
    #[pallet::metadata(T::AccountId = "AccountId", T::BlockNumber = "BlockNumber", Collateral<T> = "Collateral", Wrapped<T> = "Wrapped")]
    pub enum Event<T: Config> {
        RegisterVault(T::AccountId, Collateral<T>),
        /// vault_id, new collateral, total collateral, free collateral
        DepositCollateral(T::AccountId, Collateral<T>, Collateral<T>, Collateral<T>),
        /// vault_id, withdrawn collateral, total collateral
        WithdrawCollateral(T::AccountId, Collateral<T>, Collateral<T>),
        /// vault_id, new public key
        UpdatePublicKey(T::AccountId, BtcPublicKey),
        /// vault_id, new address
        RegisterAddress(T::AccountId, BtcAddress),
        /// vault_id, additional to-be-issued tokens
        IncreaseToBeIssuedTokens(T::AccountId, Wrapped<T>),
        /// vault_id, decrease in to-be-issued tokens
        DecreaseToBeIssuedTokens(T::AccountId, Wrapped<T>),
        /// vault_id, additional number of issued tokens
        IssueTokens(T::AccountId, Wrapped<T>),
        /// vault_id, additional to-be-redeemed tokens
        IncreaseToBeRedeemedTokens(T::AccountId, Wrapped<T>),
        /// vault_id, decrease in to-be-redeemed tokens
        DecreaseToBeRedeemedTokens(T::AccountId, Wrapped<T>),
        /// vault_id, additional to-be-replaced tokens
        IncreaseToBeReplacedTokens(T::AccountId, Wrapped<T>),
        /// vault_id, user_id, amount of tokens reduced in issued & to-be-redeemed
        DecreaseTokens(T::AccountId, T::AccountId, Wrapped<T>),
        /// vault_id, amount of newly redeemed tokens
        RedeemTokens(T::AccountId, Wrapped<T>),
        /// vault_id, amount of newly redeemed tokens, amount of collateral transferred, user_id
        RedeemTokensPremium(T::AccountId, Wrapped<T>, Collateral<T>, T::AccountId),
        /// vault_id, amount of newly redeemed tokens, slashed collateral
        RedeemTokensLiquidatedVault(T::AccountId, Wrapped<T>, Collateral<T>),
        /// vault_id, amount of burned tokens, transferred collateral
        RedeemTokensLiquidation(T::AccountId, Wrapped<T>, Collateral<T>),
        /// old_vault_id, new_vault_id, transferred tokens, additional collateral locked by new_vault
        ReplaceTokens(T::AccountId, T::AccountId, Wrapped<T>, Collateral<T>),
        /// vault_id, issued_tokens, to_be_issued_tokens, to_be_redeemed_tokens,
        /// to_be_replaced_tokens, backing_collateral, status, replace_collateral
        LiquidateVault(
            T::AccountId,
            Wrapped<T>,
            Wrapped<T>,
            Wrapped<T>,
            Wrapped<T>,
            Collateral<T>,
            VaultStatus,
            Collateral<T>,
        ),
        /// vault_id, banned_until
        BanVault(T::AccountId, T::BlockNumber),
    }

    #[pallet::error]
    pub enum Error<T> {
        /// Not enough free collateral available.
        InsufficientCollateral,
        /// The amount of tokens to be issued is higher than the issuable amount by the vault
        ExceedingVaultLimit,
        /// The requested amount of tokens exceeds the amount available to this vault.
        InsufficientTokensCommitted,
        /// Action not allowed on banned vault.
        VaultBanned,
        /// The provided collateral was insufficient - it must be above ``MinimumCollateralVault``.
        InsufficientVaultCollateralAmount,
        /// Returned if a vault tries to register while already being registered
        VaultAlreadyRegistered,
        /// The specified vault does not exist.
        VaultNotFound,
        /// The Bitcoin Address has already been registered
        ReservedDepositAddress,
        /// Attempted to liquidate a vault that is not undercollateralized.
        VaultNotBelowLiquidationThreshold,
        /// Deposit address could not be generated with the given public key.
        InvalidPublicKey,

        // Errors used exclusively in RPC functions
        /// Collateralization is infinite if no tokens are issued
        NoTokensIssued,
        NoVaultWithSufficientCollateral,
        NoVaultWithSufficientTokens,
        NoVaultUnderThePremiumRedeemThreshold,

        // Unexpected errors that should never be thrown in normal operation
        ArithmeticOverflow,
        ArithmeticUnderflow,
        /// Unable to convert value
        TryIntoIntError,
    }

    impl<T: Config> From<SlashingError> for Error<T> {
        fn from(err: SlashingError) -> Self {
            match err {
                SlashingError::ArithmeticOverflow => Error::ArithmeticOverflow,
                SlashingError::ArithmeticUnderflow => Error::ArithmeticUnderflow,
                SlashingError::TryIntoIntError => Error::TryIntoIntError,
                SlashingError::InsufficientFunds => Error::InsufficientCollateral,
            }
        }
    }

    /// The minimum collateral (e.g. DOT/KSM) a Vault needs to provide to register.
    #[pallet::storage]
    #[pallet::getter(fn minimum_collateral_vault)]
    pub(super) type MinimumCollateralVault<T: Config> = StorageValue<_, Collateral<T>, ValueQuery>;

    /// If a Vault fails to execute a correct redeem or replace, it is temporarily banned
    /// from further issue, redeem or replace requests. This value configures the duration
    /// of this ban (in number of blocks) .
    #[pallet::storage]
    #[pallet::getter(fn punishment_delay)]
    pub(super) type PunishmentDelay<T: Config> = StorageValue<_, T::BlockNumber, ValueQuery>;

    /// Determines the over-collateralization rate for collateral locked by Vaults, necessary for
    /// wrapped tokens. This threshold should be greater than the LiquidationCollateralThreshold.
    #[pallet::storage]
    #[pallet::getter(fn secure_collateral_threshold)]
    pub(super) type SecureCollateralThreshold<T: Config> = StorageValue<_, UnsignedFixedPoint<T>, ValueQuery>;

    /// Determines the rate for the collateral rate of Vaults, at which users receive a premium,
    /// allocated from the Vault's collateral, when performing a redeem with this Vault. This
    /// threshold should be greater than the LiquidationCollateralThreshold.
    #[pallet::storage]
    #[pallet::getter(fn premium_redeem_threshold)]
    pub(super) type PremiumRedeemThreshold<T: Config> = StorageValue<_, UnsignedFixedPoint<T>, ValueQuery>;

    /// Determines the lower bound for the collateral rate in issued tokens. If a Vault’s
    /// collateral rate drops below this, automatic liquidation (forced Redeem) is triggered.
    #[pallet::storage]
    #[pallet::getter(fn liquidation_collateral_threshold)]
    pub(super) type LiquidationCollateralThreshold<T: Config> = StorageValue<_, UnsignedFixedPoint<T>, ValueQuery>;

    /// Account identifier of an artificial Vault maintained by the VaultRegistry to handle issued balances
    /// and collateral of liquidated Vaults. That is, when a Vault is liquidated, its balances are
    /// transferred to LiquidationVault and claims are later handled via the LiquidationVault.
    #[pallet::storage]
    #[pallet::getter(fn liquidation_vault_account_id)]
    pub(super) type LiquidationVaultAccountId<T: Config> = StorageValue<_, T::AccountId, ValueQuery>;

    #[pallet::storage]
    #[pallet::getter(fn liquidation_vault)]
    pub(super) type LiquidationVault<T: Config> = StorageValue<_, SystemVault<Wrapped<T>>, ValueQuery>;

    /// Mapping of Vaults, using the respective Vault account identifier as key.
    #[pallet::storage]
    pub(super) type Vaults<T: Config> = StorageMap<
        _,
        Blake2_128Concat,
        T::AccountId,
        Vault<T::AccountId, T::BlockNumber, Wrapped<T>, Collateral<T>, SignedFixedPoint<T>>,
        ValueQuery,
    >;

    /// Mapping of reserved BTC addresses to the registered account
    #[pallet::storage]
    pub(super) type ReservedAddresses<T: Config> =
        StorageMap<_, Blake2_128Concat, BtcAddress, T::AccountId, ValueQuery>;

    /// Total collateral used for collateral tokens issued by active vaults, excluding the liquidation vault
    #[pallet::storage]
    pub(super) type TotalUserVaultCollateralCollateral<T: Config> = StorageValue<_, Collateral<T>, ValueQuery>;

    #[pallet::type_value]
    pub(super) fn DefaultForStorageVersion() -> Version {
        Version::V0
    }

    /// Build storage at V1 (requires default 0).
    #[pallet::storage]
    #[pallet::getter(fn storage_version)]
    pub(super) type StorageVersion<T: Config> = StorageValue<_, Version, ValueQuery, DefaultForStorageVersion>;

    #[pallet::genesis_config]
    pub struct GenesisConfig<T: Config> {
        pub minimum_collateral_vault: Collateral<T>,
        pub punishment_delay: T::BlockNumber,
        pub secure_collateral_threshold: UnsignedFixedPoint<T>,
        pub premium_redeem_threshold: UnsignedFixedPoint<T>,
        pub liquidation_collateral_threshold: UnsignedFixedPoint<T>,
    }

    #[cfg(feature = "std")]
    impl<T: Config> Default for GenesisConfig<T> {
        fn default() -> Self {
            Self {
                minimum_collateral_vault: Default::default(),
                punishment_delay: Default::default(),
                secure_collateral_threshold: Default::default(),
                premium_redeem_threshold: Default::default(),
                liquidation_collateral_threshold: Default::default(),
            }
        }
    }

    #[pallet::genesis_build]
    impl<T: Config> GenesisBuild<T> for GenesisConfig<T> {
        fn build(&self) {
            MinimumCollateralVault::<T>::put(self.minimum_collateral_vault);
            PunishmentDelay::<T>::put(self.punishment_delay);
            SecureCollateralThreshold::<T>::put(self.secure_collateral_threshold);
            PremiumRedeemThreshold::<T>::put(self.premium_redeem_threshold);
            LiquidationCollateralThreshold::<T>::put(self.liquidation_collateral_threshold);
            StorageVersion::<T>::put(Version::V1);
            LiquidationVaultAccountId::<T>::put::<T::AccountId>(T::PalletId::get().into_account());
        }
    }
}

#[cfg_attr(test, mockable)]
impl<T: Config> Pallet<T> {
    fn _offchain_worker() {
        for vault in Self::undercollateralized_vaults() {
            log::info!("Reporting vault {:?}", vault);
            let call = Call::report_undercollateralized_vault(vault);
            let _ = SubmitTransaction::<T, Call<T>>::submit_unsigned_transaction(call.into());
        }
    }

    /// Public functions

    pub fn _register_vault(
        vault_id: &T::AccountId,
        collateral: Collateral<T>,
        public_key: BtcPublicKey,
    ) -> DispatchResult {
        ensure!(
            collateral >= Self::get_minimum_collateral_vault(),
            Error::<T>::InsufficientVaultCollateralAmount
        );
        ensure!(!Self::vault_exists(vault_id), Error::<T>::VaultAlreadyRegistered);

        let vault = Vault::new(vault_id.clone(), public_key);
        Self::insert_vault(vault_id, vault);

        Self::try_deposit_collateral(vault_id, collateral)?;

        Self::deposit_event(Event::<T>::RegisterVault(vault_id.clone(), collateral));

        Ok(())
    }

    pub fn get_vault_from_id(vault_id: &T::AccountId) -> Result<DefaultVault<T>, DispatchError> {
        ensure!(Self::vault_exists(&vault_id), Error::<T>::VaultNotFound);
        let vault = Vaults::<T>::get(vault_id);
        Ok(vault)
    }

    pub fn get_backing_collateral(vault_id: &T::AccountId) -> Result<Collateral<T>, DispatchError> {
        let vault = Self::get_vault_from_id(vault_id)?;
        Ok(vault.backing_collateral)
    }

    /// Like get_vault_from_id, but additionally checks that the vault is active
    pub fn get_active_vault_from_id(vault_id: &T::AccountId) -> Result<DefaultVault<T>, DispatchError> {
        let vault = Self::get_vault_from_id(vault_id)?;
        ensure!(
            matches!(vault.status, VaultStatus::Active(_)),
            Error::<T>::VaultNotFound
        );
        Ok(vault)
    }

    pub fn get_liquidation_vault() -> DefaultSystemVault<T> {
        LiquidationVault::<T>::get()
    }

    /// Deposit an `amount` of collateral to be used for collateral tokens
    ///
    /// # Arguments
    /// * `vault_id` - the id of the vault
    /// * `amount` - the amount of collateral
    pub fn try_deposit_collateral(vault_id: &T::AccountId, amount: Collateral<T>) -> DispatchResult {
        let mut vault = Self::get_active_rich_vault_from_id(vault_id)?;

        // will fail if free_balance is insufficient
        ext::collateral::lock::<T>(vault_id, amount)?;
        Self::increase_total_backing_collateral(amount)?;
        vault.try_deposit_collateral(amount)?;

        ext::sla::event_update_vault_sla::<T>(&vault.id(), ext::sla::VaultEvent::Deposit(amount))?;
        Ok(())
    }

    /// Withdraw an `amount` of collateral without checking collateralization
    ///
    /// # Arguments
    /// * `vault_id` - the id of the vault
    /// * `amount` - the amount of collateral
    pub fn force_withdraw_collateral(vault_id: &T::AccountId, amount: Collateral<T>) -> DispatchResult {
        let mut vault = Self::get_rich_vault_from_id(vault_id)?;

        // will fail if reserved_balance is insufficient
        ext::collateral::release_collateral::<T>(vault_id, amount)?;
        vault.try_withdraw_collateral(amount)?;
        Self::decrease_total_backing_collateral(amount)?;

        ext::sla::event_update_vault_sla::<T>(&vault.id(), ext::sla::VaultEvent::Withdraw(amount))?;
        Ok(())
    }

    /// Withdraw an `amount` of collateral, ensuring that the vault is sufficiently
    /// over-collateralized
    ///
    /// # Arguments
    /// * `vault_id` - the id of the vault
    /// * `amount` - the amount of collateral
    pub fn try_withdraw_collateral(vault_id: &T::AccountId, amount: Collateral<T>) -> DispatchResult {
        ensure!(
            Self::is_allowed_to_withdraw_collateral(vault_id, amount)?,
            Error::<T>::InsufficientCollateral
        );

        Self::force_withdraw_collateral(vault_id, amount)
    }

    /// Checks if the vault would be above the secure threshold after withdrawing collateral
    pub fn is_allowed_to_withdraw_collateral(
        vault_id: &T::AccountId,
        amount: Collateral<T>,
    ) -> Result<bool, DispatchError> {
        let vault = Self::get_vault_from_id(vault_id)?;

        let new_collateral = match vault.backing_collateral.checked_sub(&amount) {
            Some(x) => x,
            None => return Ok(false),
        };

        let tokens = vault
            .issued_tokens
            .checked_add(&vault.to_be_issued_tokens)
            .ok_or(Error::<T>::ArithmeticOverflow)?;

        let is_below_threshold = Pallet::<T>::is_collateral_below_secure_threshold(new_collateral, tokens)?;

        Ok(!is_below_threshold)
    }

    pub fn transfer_funds_saturated(
        from: CurrencySource<T>,
        to: CurrencySource<T>,
        amount: Collateral<T>,
    ) -> Result<Collateral<T>, DispatchError> {
        let available_amount = from.current_balance()?;
        let amount = if available_amount < amount {
            available_amount
        } else {
            amount
        };
        Self::transfer_funds(from, to, amount)?;
        Ok(amount)
    }

    fn slash_backing_collateral(vault_id: &T::AccountId, amount: Collateral<T>) -> DispatchResult {
        let mut vault = Self::get_rich_vault_from_id(vault_id)?;
        ext::collateral::release_collateral::<T>(vault_id, amount)?;
        vault.slash_collateral(amount)?;
        Self::decrease_total_backing_collateral(amount)?;
        Ok(())
    }

    pub fn transfer_funds(from: CurrencySource<T>, to: CurrencySource<T>, amount: Collateral<T>) -> DispatchResult {
        match from {
            CurrencySource::Collateral(ref account) => {
                Self::slash_backing_collateral(account, amount)?;
            }
            CurrencySource::Griefing(_) | CurrencySource::LiquidationVault => {
                ext::collateral::release_collateral::<T>(&from.account_id(), amount)?;
            }
            CurrencySource::FreeBalance(_) => {
                // do nothing
            }
        };

        // move from sender's free balance to receiver's free balance
        ext::collateral::transfer::<T>(&from.account_id(), &to.account_id(), amount)?;

        // move receiver funds from free balance to specified currency source
        match to {
            CurrencySource::Collateral(ref account) => {
                Self::try_deposit_collateral(account, amount)?;
            }
            CurrencySource::Griefing(_) | CurrencySource::LiquidationVault => {
                ext::collateral::lock::<T>(&to.account_id(), amount)?;
            }
            CurrencySource::FreeBalance(_) => {
                // do nothing
            }
        };

        Ok(())
    }
    /// Checks if the vault has sufficient collateral to increase the to-be-issued tokens, and
    /// if so, increases it
    ///
    /// # Arguments
    /// * `vault_id` - the id of the vault from which to increase to-be-issued tokens
    /// * `tokens` - the amount of tokens to be reserved
    pub fn try_increase_to_be_issued_tokens(vault_id: &T::AccountId, tokens: Wrapped<T>) -> Result<(), DispatchError> {
        let mut vault = Self::get_active_rich_vault_from_id(&vault_id)?;

        let issuable_tokens = vault.issuable_tokens()?;
        ensure!(issuable_tokens >= tokens, Error::<T>::ExceedingVaultLimit);
        vault.increase_to_be_issued(tokens)?;

        Self::deposit_event(Event::<T>::IncreaseToBeIssuedTokens(vault.id(), tokens));
        Ok(())
    }

    /// Registers a btc address
    ///
    /// # Arguments
    /// * `issue_id` - secure id for generating deposit address
    pub fn register_deposit_address(vault_id: &T::AccountId, issue_id: H256) -> Result<BtcAddress, DispatchError> {
        let mut vault = Self::get_active_rich_vault_from_id(&vault_id)?;
        let btc_address = vault.new_deposit_address(issue_id)?;
        Self::deposit_event(Event::<T>::RegisterAddress(vault.id(), btc_address));
        Ok(btc_address)
    }

    /// returns the amount of tokens that a vault can request to be replaced on top of the
    /// current to-be-replaced tokens
    pub fn requestable_to_be_replaced_tokens(vault_id: &T::AccountId) -> Result<Wrapped<T>, DispatchError> {
        let vault = Self::get_active_vault_from_id(&vault_id)?;

        let requestable_increase = vault
            .issued_tokens
            .checked_sub(&vault.to_be_replaced_tokens)
            .ok_or(Error::<T>::ArithmeticUnderflow)?
            .checked_sub(&vault.to_be_redeemed_tokens)
            .ok_or(Error::<T>::ArithmeticUnderflow)?;

        Ok(requestable_increase)
    }

    /// returns the new total to-be-replaced and replace-collateral
    pub fn try_increase_to_be_replaced_tokens(
        vault_id: &T::AccountId,
        tokens: Wrapped<T>,
        griefing_collateral: Collateral<T>,
    ) -> Result<(Wrapped<T>, Collateral<T>), DispatchError> {
        let mut vault = Self::get_active_rich_vault_from_id(&vault_id)?;

        let new_to_be_replaced = vault
            .data
            .to_be_replaced_tokens
            .checked_add(&tokens)
            .ok_or(Error::<T>::ArithmeticOverflow)?;
        let new_collateral = vault
            .data
            .replace_collateral
            .checked_add(&griefing_collateral)
            .ok_or(Error::<T>::ArithmeticOverflow)?;

        let total_decreasing_tokens = new_to_be_replaced
            .checked_add(&vault.data.to_be_redeemed_tokens)
            .ok_or(Error::<T>::ArithmeticOverflow)?;

        ensure!(
            total_decreasing_tokens <= vault.data.issued_tokens,
            Error::<T>::InsufficientTokensCommitted
        );

        vault.set_to_be_replaced_amount(new_to_be_replaced, new_collateral)?;

        Self::deposit_event(Event::<T>::IncreaseToBeReplacedTokens(vault.id(), tokens));

        Ok((new_to_be_replaced, new_collateral))
    }

    pub fn decrease_to_be_replaced_tokens(
        vault_id: &T::AccountId,
        tokens: Wrapped<T>,
    ) -> Result<(Wrapped<T>, Collateral<T>), DispatchError> {
        let mut vault = Self::get_rich_vault_from_id(&vault_id)?;

        let initial_to_be_replaced = vault.data.to_be_replaced_tokens;
        let initial_griefing_collateral = vault.data.replace_collateral;

        let used_tokens = tokens.min(vault.data.to_be_replaced_tokens);

        let used_collateral =
            Self::calculate_collateral(initial_griefing_collateral, used_tokens, initial_to_be_replaced)?;

        // make sure we don't use too much if a rounding error occurs
        let used_collateral = used_collateral.min(initial_griefing_collateral);

        let new_to_be_replaced = initial_to_be_replaced
            .checked_sub(&used_tokens)
            .ok_or(Error::<T>::ArithmeticUnderflow)?;
        let new_collateral = initial_griefing_collateral
            .checked_sub(&used_collateral)
            .ok_or(Error::<T>::ArithmeticUnderflow)?;

        vault.set_to_be_replaced_amount(new_to_be_replaced, new_collateral)?;

        Ok((used_tokens, used_collateral))
    }

    /// Decreases the amount of tokens to be issued in the next issue request from the
    /// vault, or from the liquidation vault if the vault is liquidated
    ///
    /// # Arguments
    /// * `vault_id` - the id of the vault from which to decrease to-be-issued tokens
    /// * `tokens` - the amount of tokens to be unreserved
    pub fn decrease_to_be_issued_tokens(vault_id: &T::AccountId, tokens: Wrapped<T>) -> DispatchResult {
        let mut vault = Self::get_rich_vault_from_id(vault_id)?;
        vault.decrease_to_be_issued(tokens)?;

        Self::deposit_event(Event::<T>::DecreaseToBeIssuedTokens(vault_id.clone(), tokens));
        Ok(())
    }

    /// Issues an amount of `tokens` tokens for the given `vault_id`
    /// At this point, the to-be-issued tokens assigned to a vault are decreased
    /// and the issued tokens balance is increased by the amount of issued tokens.
    ///
    /// # Arguments
    /// * `vault_id` - the id of the vault from which to issue tokens
    /// * `tokens` - the amount of tokens to issue
    ///
    /// # Errors
    /// * `VaultNotFound` - if no vault exists for the given `vault_id`
    /// * `InsufficientTokensCommitted` - if the amount of tokens reserved is too low
    pub fn issue_tokens(vault_id: &T::AccountId, tokens: Wrapped<T>) -> DispatchResult {
        let mut vault = Self::get_rich_vault_from_id(&vault_id)?;
        vault.issue_tokens(tokens)?;
        Self::deposit_event(Event::<T>::IssueTokens(vault.id(), tokens));
        Ok(())
    }

    /// Adds an amount tokens to the to-be-redeemed tokens balance of a vault.
    /// This function serves as a prevention against race conditions in the
    /// redeem and replace procedures. If, for example, a vault would receive
    /// two redeem requests at the same time that have a higher amount of tokens
    ///  to be issued than his issuedTokens balance, one of the two redeem
    /// requests should be rejected.
    ///
    /// # Arguments
    /// * `vault_id` - the id of the vault from which to increase to-be-redeemed tokens
    /// * `tokens` - the amount of tokens to be redeemed
    ///
    /// # Errors
    /// * `VaultNotFound` - if no vault exists for the given `vault_id`
    /// * `InsufficientTokensCommitted` - if the amount of redeemable tokens is too low
    pub fn try_increase_to_be_redeemed_tokens(vault_id: &T::AccountId, tokens: Wrapped<T>) -> DispatchResult {
        let mut vault = Self::get_active_rich_vault_from_id(&vault_id)?;
        let redeemable = vault
            .data
            .issued_tokens
            .checked_sub(&vault.data.to_be_redeemed_tokens)
            .ok_or(Error::<T>::ArithmeticUnderflow)?;
        ensure!(redeemable >= tokens, Error::<T>::InsufficientTokensCommitted);

        vault.increase_to_be_redeemed(tokens)?;

        Self::deposit_event(Event::<T>::IncreaseToBeRedeemedTokens(vault.id(), tokens));
        Ok(())
    }

    /// Subtracts an amount tokens from the to-be-redeemed tokens balance of a vault.
    ///
    /// # Arguments
    /// * `vault_id` - the id of the vault from which to decrease to-be-redeemed tokens
    /// * `tokens` - the amount of tokens to be redeemed
    ///
    /// # Errors
    /// * `VaultNotFound` - if no vault exists for the given `vault_id`
    /// * `InsufficientTokensCommitted` - if the amount of to-be-redeemed tokens is too low
    pub fn decrease_to_be_redeemed_tokens(vault_id: &T::AccountId, tokens: Wrapped<T>) -> DispatchResult {
        let mut vault = Self::get_rich_vault_from_id(&vault_id)?;
        vault.decrease_to_be_redeemed(tokens)?;

        Self::deposit_event(Event::<T>::DecreaseToBeRedeemedTokens(vault.id(), tokens));
        Ok(())
    }

    /// Decreases the amount of tokens f a redeem request is not fulfilled
    /// Removes the amount of tokens assigned to the to-be-redeemed tokens.
    /// At this point, we consider the tokens lost and the issued tokens are
    /// removed from the vault
    ///
    /// # Arguments
    /// * `vault_id` - the id of the vault from which to decrease tokens
    /// * `tokens` - the amount of tokens to be decreased
    /// * `user_id` - the id of the user making the redeem request
    pub fn decrease_tokens(vault_id: &T::AccountId, user_id: &T::AccountId, tokens: Wrapped<T>) -> DispatchResult {
        // decrease to-be-redeemed and issued
        let mut vault = Self::get_rich_vault_from_id(&vault_id)?;
        vault.decrease_tokens(tokens)?;

        Self::deposit_event(Event::<T>::DecreaseTokens(vault.id(), user_id.clone(), tokens));
        Ok(())
    }

    /// Reduces the to-be-redeemed tokens when a redeem request completes
    ///
    /// # Arguments
    /// * `vault_id` - the id of the vault from which to redeem tokens
    /// * `tokens` - the amount of tokens to be decreased
    /// * `premium` - amount of collateral to be rewarded to the redeemer if the vault is not liquidated yet
    /// * `redeemer_id` - the id of the redeemer
    pub fn redeem_tokens(
        vault_id: &T::AccountId,
        tokens: Wrapped<T>,
        premium: Collateral<T>,
        redeemer_id: &T::AccountId,
    ) -> DispatchResult {
        let mut vault = Self::get_rich_vault_from_id(&vault_id)?;

        // need to read before we decrease it
        let to_be_redeemed_tokens = vault.data.to_be_redeemed_tokens;

        vault.decrease_to_be_redeemed(tokens)?;
        vault.decrease_issued(tokens)?;

        if !vault.data.is_liquidated() {
            if premium.is_zero() {
                Self::deposit_event(Event::<T>::RedeemTokens(vault.id(), tokens));
            } else {
                Self::transfer_funds(
                    CurrencySource::Collateral(vault_id.clone()),
                    CurrencySource::FreeBalance(redeemer_id.clone()),
                    premium,
                )?;

                Self::deposit_event(Event::<T>::RedeemTokensPremium(
                    vault_id.clone(),
                    tokens,
                    premium,
                    redeemer_id.clone(),
                ));
            }
        } else {
            // withdraw vault collateral
            let amount = Self::calculate_collateral(
                CurrencySource::Collateral::<T>(vault_id.clone()).current_balance()?,
                tokens,
                to_be_redeemed_tokens,
            )?;
            Self::force_withdraw_collateral(vault_id, amount)?;

            Self::deposit_event(Event::<T>::RedeemTokensLiquidatedVault(
                vault_id.clone(),
                tokens,
                amount,
            ));
        }

        Ok(())
    }

    /// Handles redeem requests which are executed against the LiquidationVault.
    /// Reduces the issued token of the LiquidationVault and slashes the
    /// corresponding amount of collateral.
    ///
    /// # Arguments
    /// * `redeemer_id` - the account of the user redeeming issued tokens
    /// * `tokens` - the amount of tokens to be redeemed in collateral with the LiquidationVault, denominated in BTC
    ///
    /// # Errors
    /// * `InsufficientTokensCommitted` - if the amount of tokens issued by the liquidation vault is too low
    /// * `InsufficientFunds` - if the liquidation vault does not have enough collateral to transfer
    pub fn redeem_tokens_liquidation(redeemer_id: &T::AccountId, amount_btc: Wrapped<T>) -> DispatchResult {
        let mut liquidation_vault = Self::get_rich_liquidation_vault();

        ensure!(
            liquidation_vault.redeemable_tokens()? >= amount_btc,
            Error::<T>::InsufficientTokensCommitted
        );

        // transfer liquidated collateral to redeemer
        let to_transfer = Self::calculate_collateral(
            CurrencySource::<T>::LiquidationVault.current_balance()?,
            amount_btc,
            liquidation_vault.backed_tokens()?,
        )?;

        Self::transfer_funds(
            CurrencySource::LiquidationVault,
            CurrencySource::FreeBalance(redeemer_id.clone()),
            to_transfer,
        )?;

        liquidation_vault.decrease_issued(amount_btc)?;

        Self::deposit_event(Event::<T>::RedeemTokensLiquidation(
            redeemer_id.clone(),
            amount_btc,
            to_transfer,
        ));

        Ok(())
    }

    /// Replaces the old vault by the new vault by transferring tokens
    /// from the old vault to the new one
    ///
    /// # Arguments
    /// * `old_vault_id` - the id of the old vault
    /// * `new_vault_id` - the id of the new vault
    /// * `tokens` - the amount of tokens to be transferred from the old to the new vault
    /// * `collateral` - the collateral to be locked by the new vault
    ///
    /// # Errors
    /// * `VaultNotFound` - if either the old or new vault does not exist
    /// * `InsufficientTokensCommitted` - if the amount of tokens of the old vault is too low
    /// * `InsufficientFunds` - if the new vault does not have enough collateral to lock
    pub fn replace_tokens(
        old_vault_id: &T::AccountId,
        new_vault_id: &T::AccountId,
        tokens: Wrapped<T>,
        collateral: Collateral<T>,
    ) -> DispatchResult {
        let mut old_vault = Self::get_rich_vault_from_id(&old_vault_id)?;
        let mut new_vault = Self::get_rich_vault_from_id(&new_vault_id)?;

        if old_vault.data.is_liquidated() {
            // release old-vault's collateral
            let current_collateral = CurrencySource::<T>::Collateral(old_vault_id.clone()).current_balance()?;
            let to_be_released =
                Self::calculate_collateral(current_collateral, tokens, old_vault.data.to_be_redeemed_tokens)?;
            Self::force_withdraw_collateral(&old_vault_id, to_be_released)?;
        }

        old_vault.decrease_tokens(tokens)?;
        new_vault.issue_tokens(tokens)?;

        Self::deposit_event(Event::<T>::ReplaceTokens(
            old_vault_id.clone(),
            new_vault_id.clone(),
            tokens,
            collateral,
        ));
        Ok(())
    }

    /// Cancels a replace - which in the normal case decreases the old-vault's
    /// to-be-redeemed tokens, and the new-vault's to-be-issued tokens.
    /// When one or both of the vaults have been liquidated, this function also
    /// updates the liquidation vault.
    ///
    /// # Arguments
    /// * `old_vault_id` - the id of the old vault
    /// * `new_vault_id` - the id of the new vault
    /// * `tokens` - the amount of tokens to be transferred from the old to the new vault
    pub fn cancel_replace_tokens(
        old_vault_id: &T::AccountId,
        new_vault_id: &T::AccountId,
        tokens: Wrapped<T>,
    ) -> DispatchResult {
        let mut old_vault = Self::get_rich_vault_from_id(&old_vault_id)?;
        let mut new_vault = Self::get_rich_vault_from_id(&new_vault_id)?;

        if old_vault.data.is_liquidated() {
            let old_vault_collateral = CurrencySource::<T>::Collateral(old_vault_id.clone());

            // transfer old-vault's collateral to liquidation_vault
            let to_be_transfered_collateral = Self::calculate_collateral(
                old_vault_collateral.current_balance()?,
                tokens,
                old_vault.data.to_be_redeemed_tokens,
            )?;
            Self::transfer_funds(
                old_vault_collateral,
                CurrencySource::LiquidationVault,
                to_be_transfered_collateral,
            )?;
        }

        old_vault.decrease_to_be_redeemed(tokens)?;
        new_vault.decrease_to_be_issued(tokens)?;

        Ok(())
    }

    fn undercollateralized_vaults() -> impl Iterator<Item = T::AccountId> {
        <Vaults<T>>::iter().filter_map(|(vault_id, vault)| {
            let liquidation_threshold = <LiquidationCollateralThreshold<T>>::get();
            if Self::is_vault_below_liquidation_threshold(&vault, liquidation_threshold).unwrap_or(false) {
                Some(vault_id)
            } else {
                None
            }
        })
    }

    /// Liquidates a vault, transferring all of its token balances to the `LiquidationVault`.
    /// Delegates to `liquidate_vault_with_status`, using `Liquidated` status
    pub fn liquidate_vault(vault_id: &T::AccountId) -> Result<Collateral<T>, DispatchError> {
        Self::liquidate_vault_with_status(vault_id, VaultStatus::Liquidated)
    }

    /// Liquidates a vault, transferring all of its token balances to the
    /// `LiquidationVault`, as well as the collateral
    ///
    /// # Arguments
    /// * `vault_id` - the id of the vault to liquidate
    /// * `status` - status with which to liquidate the vault
    ///
    /// # Errors
    /// * `VaultNotFound` - if the vault to liquidate does not exist
    pub fn liquidate_vault_with_status(
        vault_id: &T::AccountId,
        status: VaultStatus,
    ) -> Result<Collateral<T>, DispatchError> {
        let mut vault = Self::get_active_rich_vault_from_id(&vault_id)?;
        let vault_orig = vault.data.clone();
        let mut liquidation_vault = Self::get_rich_liquidation_vault();

        let to_slash = vault.liquidate(&mut liquidation_vault, status)?;

        Self::deposit_event(Event::<T>::LiquidateVault(
            vault_id.clone(),
            vault_orig.issued_tokens,
            vault_orig.to_be_issued_tokens,
            vault_orig.to_be_redeemed_tokens,
            vault_orig.to_be_replaced_tokens,
            vault_orig.backing_collateral,
            status,
            vault_orig.replace_collateral,
        ));
        Ok(to_slash)
    }

    /// Calculate the amount that is slashed when the the vault fails to execute.
    ///
    /// # Arguments
    ///
    /// * `vault_id` - account of the vault in question
    /// * `stake` - the amount of collateral placed for the redeem/replace
    /// * `reimburse` - if true, this function returns 110-130%. If false, it returns 10-30%
    pub fn calculate_slashed_amount(
        vault_id: &T::AccountId,
        stake: Collateral<T>,
        reimburse: bool,
    ) -> Result<Collateral<T>, DispatchError> {
        ext::sla::calculate_slashed_amount::<T>(
            vault_id,
            stake,
            reimburse,
            Self::liquidation_collateral_threshold(),
            Self::premium_redeem_threshold(),
        )
    }

    pub(crate) fn increase_total_backing_collateral(amount: Collateral<T>) -> DispatchResult {
        let new = TotalUserVaultCollateralCollateral::<T>::get()
            .checked_add(&amount)
            .ok_or(Error::<T>::ArithmeticOverflow)?;

        TotalUserVaultCollateralCollateral::<T>::set(new);

        Ok(())
    }

    pub(crate) fn decrease_total_backing_collateral(amount: Collateral<T>) -> DispatchResult {
        let new = TotalUserVaultCollateralCollateral::<T>::get()
            .checked_sub(&amount)
            .ok_or(Error::<T>::ArithmeticUnderflow)?;

        TotalUserVaultCollateralCollateral::<T>::set(new);

        Ok(())
    }

    /// returns the total number of issued tokens
    pub fn get_total_issued_tokens(include_liquidation_vault: bool) -> Result<Wrapped<T>, DispatchError> {
        if include_liquidation_vault {
            Ok(ext::treasury::total_issued::<T>())
        } else {
            ext::treasury::total_issued::<T>()
                .checked_sub(&Self::get_liquidation_vault().issued_tokens)
                .ok_or(Error::<T>::ArithmeticUnderflow.into())
        }
    }

    /// returns the total locked collateral, _
    pub fn get_total_backing_collateral(include_liquidation_vault: bool) -> Result<Collateral<T>, DispatchError> {
        let liquidated_collateral = CurrencySource::<T>::LiquidationVault.current_balance()?;
        let total = if include_liquidation_vault {
            TotalUserVaultCollateralCollateral::<T>::get()
                .checked_add(&liquidated_collateral)
                .ok_or(Error::<T>::ArithmeticOverflow)?
        } else {
            TotalUserVaultCollateralCollateral::<T>::get()
        };

        Ok(total)
    }

    pub fn insert_vault(
        id: &T::AccountId,
        vault: Vault<T::AccountId, T::BlockNumber, Wrapped<T>, Collateral<T>, SignedFixedPoint<T>>,
    ) {
        Vaults::<T>::insert(id, vault)
    }

    pub fn ban_vault(vault_id: T::AccountId) -> DispatchResult {
        let height = ext::security::active_block_number::<T>();
        let mut vault = Self::get_active_rich_vault_from_id(&vault_id)?;
        let banned_until = height + Self::punishment_delay();
        vault.ban_until(banned_until);
        Self::deposit_event(Event::<T>::BanVault(vault.id(), banned_until));
        Ok(())
    }

    pub fn _ensure_not_banned(vault_id: &T::AccountId) -> DispatchResult {
        let vault = Self::get_active_rich_vault_from_id(&vault_id)?;
        vault.ensure_not_banned()
    }

    /// Threshold checks
    pub fn is_vault_below_secure_threshold(vault_id: &T::AccountId) -> Result<bool, DispatchError> {
        Self::is_vault_below_threshold(&vault_id, SecureCollateralThreshold::<T>::get())
    }

    pub fn is_vault_liquidated(vault_id: &T::AccountId) -> Result<bool, DispatchError> {
        Ok(Self::get_vault_from_id(&vault_id)?.is_liquidated())
    }

    pub fn is_vault_below_premium_threshold(vault_id: &T::AccountId) -> Result<bool, DispatchError> {
        Self::is_vault_below_threshold(&vault_id, PremiumRedeemThreshold::<T>::get())
    }

    /// check if the vault is below the liquidation threshold.
    pub fn is_vault_below_liquidation_threshold(
        vault: &Vault<T::AccountId, T::BlockNumber, Wrapped<T>, Collateral<T>, SignedFixedPoint<T>>,
        liquidation_threshold: UnsignedFixedPoint<T>,
    ) -> Result<bool, DispatchError> {
        Self::is_collateral_below_threshold(vault.backing_collateral, vault.issued_tokens, liquidation_threshold)
    }

    pub fn is_collateral_below_secure_threshold(
        collateral: Collateral<T>,
        btc_amount: Wrapped<T>,
    ) -> Result<bool, DispatchError> {
        let threshold = SecureCollateralThreshold::<T>::get();
        Self::is_collateral_below_threshold(collateral, btc_amount, threshold)
    }

    pub fn set_secure_collateral_threshold(threshold: UnsignedFixedPoint<T>) {
        SecureCollateralThreshold::<T>::set(threshold);
    }

    pub fn set_premium_redeem_threshold(threshold: UnsignedFixedPoint<T>) {
        PremiumRedeemThreshold::<T>::set(threshold);
    }

    pub fn set_liquidation_collateral_threshold(threshold: UnsignedFixedPoint<T>) {
        LiquidationCollateralThreshold::<T>::set(threshold);
    }

    pub fn is_over_minimum_collateral(amount: Collateral<T>) -> bool {
        amount > Self::get_minimum_collateral_vault()
    }

    /// return (collateral * Numerator) / denominator, used when dealing with liquidated vaults
    pub fn calculate_collateral(
        collateral: Collateral<T>,
        numerator: Wrapped<T>,
        denominator: Wrapped<T>,
    ) -> Result<Collateral<T>, DispatchError> {
        if numerator.is_zero() && denominator.is_zero() {
            return Ok(collateral);
        }

        let collateral: U256 = Self::collateral_to_u128(collateral)?.into();
        let numerator: U256 = Self::wrapped_to_u128(numerator)?.into();
        let denominator: U256 = Self::wrapped_to_u128(denominator)?.into();

        let amount = collateral
            .checked_mul(numerator)
            .ok_or(Error::<T>::ArithmeticOverflow)?
            .checked_div(denominator)
            .ok_or(Error::<T>::ArithmeticUnderflow)?;
        Self::u128_to_collateral(amount.try_into().map_err(|_| Error::<T>::TryIntoIntError)?)
    }

    /// RPC

    /// Get the total collateralization of the system.
    pub fn get_total_collateralization() -> Result<UnsignedFixedPoint<T>, DispatchError> {
        let issued_tokens = Self::get_total_issued_tokens(true)?;
        let total_collateral = Self::get_total_backing_collateral(true)?;

        // convert the issued_tokens to the raw amount
        let raw_issued_tokens = Self::wrapped_to_u128(issued_tokens)?;
        ensure!(raw_issued_tokens != 0, Error::<T>::NoTokensIssued);

        // convert the collateral to wrapped
        let collateral_in_wrapped = ext::oracle::collateral_to_wrapped::<T>(total_collateral)?;
        let raw_collateral_in_wrapped = Self::wrapped_to_u128(collateral_in_wrapped)?;

        Self::get_collateralization(raw_collateral_in_wrapped, raw_issued_tokens)
    }

    /// Get the first available vault with sufficient collateral to fulfil an issue request
    /// with the specified amount of issued tokens.
    pub fn get_first_vault_with_sufficient_collateral(amount: Wrapped<T>) -> Result<T::AccountId, DispatchError> {
        // find all vault accounts with sufficient collateral
        let suitable_vaults = Vaults::<T>::iter()
            .filter_map(|v| {
                // iterator returns tuple of (AccountId, Vault<T>), we check the vault and return the accountid
                let vault = Into::<RichVault<T>>::into(v.1);
                // make sure the vault accepts new issues
                if vault.data.status != VaultStatus::Active(true) {
                    return None;
                }
                let issuable_tokens = vault.issuable_tokens().ok()?;
                if issuable_tokens >= amount {
                    Some(v.0)
                } else {
                    None
                }
            })
            .collect::<Vec<_>>();

        if suitable_vaults.is_empty() {
            Err(Error::<T>::NoVaultWithSufficientCollateral.into())
        } else {
            let idx = Self::pseudo_rand_index(amount, suitable_vaults.len());
            Ok(suitable_vaults[idx].clone())
        }
    }

    /// Get the first available vault with sufficient locked tokens to fulfil a redeem request.
    pub fn get_first_vault_with_sufficient_tokens(amount: Wrapped<T>) -> Result<T::AccountId, DispatchError> {
        // find all vault accounts with sufficient collateral
        let suitable_vaults = Vaults::<T>::iter()
            .filter_map(|v| {
                // iterator returns tuple of (AccountId, Vault<T>), we check the vault and return the accountid
                let vault = Into::<RichVault<T>>::into(v.1);
                let redeemable_tokens = vault.redeemable_tokens().ok()?;
                if redeemable_tokens >= amount {
                    Some(v.0)
                } else {
                    None
                }
            })
            .collect::<Vec<_>>();

        if suitable_vaults.is_empty() {
            Err(Error::<T>::NoVaultWithSufficientTokens.into())
        } else {
            let idx = Self::pseudo_rand_index(amount, suitable_vaults.len());
            Ok(suitable_vaults[idx].clone())
        }
    }

    /// Get all vaults that:
    /// - are below the premium redeem threshold, and
    /// - have a non-zero amount of redeemable tokens, and thus
    /// - are not banned
    ///
    /// Maybe returns a tuple of (VaultId, RedeemableTokens)
    /// The redeemable tokens are the currently vault.issued_tokens - the vault.to_be_redeemed_tokens
    pub fn get_premium_redeem_vaults() -> Result<Vec<(T::AccountId, Wrapped<T>)>, DispatchError> {
        let mut suitable_vaults = Vaults::<T>::iter()
            .filter_map(|(account_id, vault)| {
                let rich_vault: RichVault<T> = vault.into();

                let redeemable_tokens = rich_vault.redeemable_tokens().ok()?;

                if !redeemable_tokens.is_zero() && Self::is_vault_below_premium_threshold(&account_id).unwrap_or(false)
                {
                    Some((account_id, redeemable_tokens))
                } else {
                    None
                }
            })
            .collect::<Vec<(_, _)>>();

        if suitable_vaults.is_empty() {
            Err(Error::<T>::NoVaultUnderThePremiumRedeemThreshold.into())
        } else {
            suitable_vaults.sort_by(|a, b| b.1.cmp(&a.1));
            Ok(suitable_vaults)
        }
    }

    /// Get all vaults with non-zero issuable tokens, ordered in descending order of this amount
    pub fn get_vaults_with_issuable_tokens() -> Result<Vec<(T::AccountId, Wrapped<T>)>, DispatchError> {
        let mut vaults_with_issuable_tokens = Vaults::<T>::iter()
            .filter_map(|(account_id, _vault)| {
                // NOTE: we are not checking if the vault accepts new issues here - if not, then
                // get_issuable_tokens_from_vault will return 0, and we will filter them out below

                // iterator returns tuple of (AccountId, Vault<T>),
                match Self::get_issuable_tokens_from_vault(account_id.clone()).ok() {
                    Some(issuable_tokens) => {
                        if !issuable_tokens.is_zero() {
                            Some((account_id, issuable_tokens))
                        } else {
                            None
                        }
                    }
                    None => None,
                }
            })
            .collect::<Vec<(_, _)>>();

        vaults_with_issuable_tokens.sort_by(|a, b| b.1.cmp(&a.1));
        Ok(vaults_with_issuable_tokens)
    }

    /// Get all vaults with non-zero issued (thus redeemable) tokens, ordered in descending order of this amount
    pub fn get_vaults_with_redeemable_tokens() -> Result<Vec<(T::AccountId, Wrapped<T>)>, DispatchError> {
        // find all vault accounts with sufficient collateral
        let mut vaults_with_redeemable_tokens = Vaults::<T>::iter()
            .filter_map(|(account_id, vault)| {
                let vault = Into::<RichVault<T>>::into(vault);
                let redeemable_tokens = vault.redeemable_tokens().ok()?;
                if !redeemable_tokens.is_zero() {
                    Some((account_id, redeemable_tokens))
                } else {
                    None
                }
            })
            .collect::<Vec<(_, _)>>();

        vaults_with_redeemable_tokens.sort_by(|a, b| b.1.cmp(&a.1));
        Ok(vaults_with_redeemable_tokens)
    }

    /// Get the amount of tokens a vault can issue
    pub fn get_issuable_tokens_from_vault(vault_id: T::AccountId) -> Result<Wrapped<T>, DispatchError> {
        let vault = Self::get_active_rich_vault_from_id(&vault_id)?;
        // make sure the vault accepts new issue requests.
        // NOTE: get_vaults_with_issuable_tokens depends on this check
        if vault.data.status != VaultStatus::Active(true) {
            return Ok(0u32.into());
        }
        vault.issuable_tokens()
    }

    /// Get the amount of tokens issued by a vault
    pub fn get_to_be_issued_tokens_from_vault(vault_id: T::AccountId) -> Result<Wrapped<T>, DispatchError> {
        let vault = Self::get_active_rich_vault_from_id(&vault_id)?;
        Ok(vault.to_be_issued_tokens())
    }

    /// Get the current collateralization of a vault
    pub fn get_collateralization_from_vault(
        vault_id: T::AccountId,
        only_issued: bool,
    ) -> Result<UnsignedFixedPoint<T>, DispatchError> {
        let vault = Self::get_active_rich_vault_from_id(&vault_id)?;
        let collateral = vault.get_collateral();
        Self::get_collateralization_from_vault_and_collateral(vault_id, collateral, only_issued)
    }

    pub fn get_collateralization_from_vault_and_collateral(
        vault_id: T::AccountId,
        collateral: Collateral<T>,
        only_issued: bool,
    ) -> Result<UnsignedFixedPoint<T>, DispatchError> {
        let vault = Self::get_active_rich_vault_from_id(&vault_id)?;
        let issued_tokens = if only_issued {
            vault.data.issued_tokens
        } else {
            vault.data.issued_tokens + vault.data.to_be_issued_tokens
        };

        // convert the issued_tokens to the raw amount
        let raw_issued_tokens = Self::wrapped_to_u128(issued_tokens)?;
        ensure!(raw_issued_tokens != 0, Error::<T>::NoTokensIssued);

        // convert the collateral to wrapped
        let collateral_in_wrapped = ext::oracle::collateral_to_wrapped::<T>(collateral)?;
        let raw_collateral_in_wrapped = Self::wrapped_to_u128(collateral_in_wrapped)?;

        Self::get_collateralization(raw_collateral_in_wrapped, raw_issued_tokens)
    }

    /// Gets the minimum amount of collateral required for the given amount of btc
    /// with the current threshold and exchange rate
    ///
    /// # Arguments
    /// * `amount_btc` - the amount of wrapped
    pub fn get_required_collateral_for_wrapped(amount_btc: Wrapped<T>) -> Result<Collateral<T>, DispatchError> {
        let threshold = SecureCollateralThreshold::<T>::get();
        let collateral = Self::get_required_collateral_for_wrapped_with_threshold(amount_btc, threshold)?;
        Ok(collateral)
    }

    /// Get the amount of collateral required for the given vault to be at the
    /// current SecureCollateralThreshold with the current exchange rate
    pub fn get_required_collateral_for_vault(vault_id: T::AccountId) -> Result<Collateral<T>, DispatchError> {
        let vault = Self::get_active_rich_vault_from_id(&vault_id)?;
        let issued_tokens = vault.data.issued_tokens + vault.data.to_be_issued_tokens;

        let required_collateral = Self::get_required_collateral_for_wrapped(issued_tokens)?;

        Ok(required_collateral)
    }

    pub fn vault_exists(id: &T::AccountId) -> bool {
        Vaults::<T>::contains_key(id)
    }

    pub fn compute_collateral(id: &T::AccountId) -> Result<Collateral<T>, DispatchError> {
        let rich_vault = Self::get_rich_vault_from_id(id)?;
        Ok(rich_vault.compute_collateral()?.into())
    }

    /// Private getters and setters

    pub fn get_rich_vault_from_id(vault_id: &T::AccountId) -> Result<RichVault<T>, DispatchError> {
        Ok(Self::get_vault_from_id(vault_id)?.into())
    }

    /// Like get_rich_vault_from_id, but only returns active vaults
    fn get_active_rich_vault_from_id(vault_id: &T::AccountId) -> Result<RichVault<T>, DispatchError> {
        Ok(Self::get_active_vault_from_id(vault_id)?.into())
    }

    fn get_rich_liquidation_vault() -> RichSystemVault<T> {
        Into::<RichSystemVault<T>>::into(Self::get_liquidation_vault())
    }

    fn get_minimum_collateral_vault() -> Collateral<T> {
        MinimumCollateralVault::<T>::get()
    }

    // Other helpers

    /// get a psuedorandom value between 0 (inclusive) and `limit` (exclusive), based on
    /// the hashes of the last 81 blocks, and the given subject.
    ///
    /// # Arguments
    ///
    /// * `subject` - an extra value to feed into the pseudorandom number generator
    /// * `limit` - the limit of the returned value
    fn pseudo_rand_index(subject: Wrapped<T>, limit: usize) -> usize {
        let raw_subject = Self::wrapped_to_u128(subject).unwrap_or(0 as u128);

        // convert into a slice. Endianness of the conversion function is arbitrary chosen
        let bytes = &raw_subject.to_be_bytes();

        let (rand_hash, _) = T::RandomnessSource::random(bytes);

        let ret = rand_hash.to_low_u64_le() % (limit as u64);
        ret as usize
    }

    /// calculate the collateralization as a ratio of the issued tokens to the
    /// amount of provided collateral at the current exchange rate.
    fn get_collateralization(
        raw_collateral_in_wrapped: u128,
        raw_issued_tokens: u128,
    ) -> Result<UnsignedFixedPoint<T>, DispatchError> {
        let collateralization =
            UnsignedFixedPoint::<T>::checked_from_rational(raw_collateral_in_wrapped, raw_issued_tokens)
                .ok_or(Error::<T>::TryIntoIntError)?;
        Ok(collateralization)
    }

    fn is_vault_below_threshold(
        vault_id: &T::AccountId,
        threshold: UnsignedFixedPoint<T>,
    ) -> Result<bool, DispatchError> {
        let vault = Self::get_rich_vault_from_id(&vault_id)?;

        // the currently issued tokens
        let issued_tokens = vault.data.issued_tokens;

        // the current locked backing collateral by the vault
        let collateral = Self::get_backing_collateral(vault_id)?;

        Self::is_collateral_below_threshold(collateral, issued_tokens, threshold)
    }

    fn is_collateral_below_threshold(
        collateral: Collateral<T>,
        btc_amount: Wrapped<T>,
        threshold: UnsignedFixedPoint<T>,
    ) -> Result<bool, DispatchError> {
        let max_tokens = Self::calculate_max_wrapped_from_collateral_for_threshold(collateral, threshold)?;
        // check if the max_tokens are below the issued tokens
        Ok(max_tokens < btc_amount)
    }

    /// Gets the minimum amount of collateral required for the given amount of btc
    /// with the current exchange rate and the given threshold. This function is the
    /// inverse of calculate_max_wrapped_from_collateral_for_threshold
    ///
    /// # Arguments
    /// * `amount_btc` - the amount of wrapped
    /// * `threshold` - the required secure collateral threshold
    fn get_required_collateral_for_wrapped_with_threshold(
        wrapped: Wrapped<T>,
        threshold: UnsignedFixedPoint<T>,
    ) -> Result<Collateral<T>, DispatchError> {
        // Step 1: inverse of the scaling applied in calculate_max_wrapped_from_collateral_for_threshold
        let amount_in_wrapped = threshold
            .checked_mul_int_rounded_up(wrapped)
            .ok_or(Error::<T>::ArithmeticUnderflow)?;

        // Step 2: convert the amount to collateral
        let amount_in_collateral = ext::oracle::wrapped_to_collateral::<T>(amount_in_wrapped)?;
        Ok(amount_in_collateral)
    }

    fn calculate_max_wrapped_from_collateral_for_threshold(
        collateral: Collateral<T>,
        threshold: UnsignedFixedPoint<T>,
    ) -> Result<Wrapped<T>, DispatchError> {
        // convert the collateral to wrapped
        let collateral_in_wrapped = ext::oracle::collateral_to_wrapped::<T>(collateral)?;
        let collateral_in_wrapped = Self::wrapped_to_u128(collateral_in_wrapped)?;

        // calculate how many tokens should be maximally issued given the threshold.
        let collateral_as_inner =
            TryInto::<Inner<T>>::try_into(collateral_in_wrapped).map_err(|_| Error::<T>::TryIntoIntError)?;
        let max_btc_as_inner = UnsignedFixedPoint::<T>::checked_from_integer(collateral_as_inner)
            .ok_or(Error::<T>::TryIntoIntError)?
            .checked_div(&threshold)
            .ok_or(Error::<T>::ArithmeticOverflow)?
            .into_inner()
            .checked_div(&UnsignedFixedPoint::<T>::accuracy())
            .ok_or(Error::<T>::ArithmeticUnderflow)?;
        let max_btc_raw = UniqueSaturatedInto::<u128>::unique_saturated_into(max_btc_as_inner);

        Self::u128_to_wrapped(max_btc_raw)
    }

    fn wrapped_to_u128(x: Wrapped<T>) -> Result<u128, DispatchError> {
        TryInto::<u128>::try_into(x).map_err(|_| Error::<T>::TryIntoIntError.into())
    }

    fn collateral_to_u128(x: Collateral<T>) -> Result<u128, DispatchError> {
        TryInto::<u128>::try_into(x).map_err(|_| Error::<T>::TryIntoIntError.into())
    }

    fn u128_to_collateral(x: u128) -> Result<Collateral<T>, DispatchError> {
        TryInto::<Collateral<T>>::try_into(x).map_err(|_| Error::<T>::TryIntoIntError.into())
    }

    fn u128_to_wrapped(x: u128) -> Result<Wrapped<T>, DispatchError> {
        TryInto::<Wrapped<T>>::try_into(x).map_err(|_| Error::<T>::TryIntoIntError.into())
    }

    pub fn insert_vault_deposit_address(vault_id: &T::AccountId, btc_address: BtcAddress) -> DispatchResult {
        ensure!(
            !ReservedAddresses::<T>::contains_key(&btc_address),
            Error::<T>::ReservedDepositAddress
        );
        let mut vault = Self::get_active_rich_vault_from_id(vault_id)?;
        vault.insert_deposit_address(btc_address);
        ReservedAddresses::<T>::insert(btc_address, vault_id);
        Ok(())
    }

    pub fn new_vault_deposit_address(vault_id: &T::AccountId, secure_id: H256) -> Result<BtcAddress, DispatchError> {
        let mut vault = Self::get_active_rich_vault_from_id(vault_id)?;
        let btc_address = vault.new_deposit_address(secure_id)?;
        Ok(btc_address)
    }
}

trait CheckedMulIntRoundedUp {
    /// Like checked_mul_int, but this version rounds the result up instead of down.
    fn checked_mul_int_rounded_up<N: TryFrom<u128> + TryInto<u128>>(self, n: N) -> Option<N>;
}

impl<T: FixedPointNumber> CheckedMulIntRoundedUp for T {
    fn checked_mul_int_rounded_up<N: TryFrom<u128> + TryInto<u128>>(self, n: N) -> Option<N> {
        // convert n into fixed_point
        let n_inner = TryInto::<T::Inner>::try_into(n.try_into().ok()?).ok()?;
        let n_fixed_point = T::checked_from_integer(n_inner)?;

        // do the multiplication
        let product = self.checked_mul(&n_fixed_point)?;

        // convert to inner
        let product_inner = UniqueSaturatedInto::<u128>::unique_saturated_into(product.into_inner());

        // convert to u128 by dividing by a rounded up division by accuracy
        let accuracy = UniqueSaturatedInto::<u128>::unique_saturated_into(T::accuracy());
        product_inner
            .checked_add(accuracy)?
            .checked_sub(1)?
            .checked_div(accuracy)?
            .try_into()
            .ok()
    }
}<|MERGE_RESOLUTION|>--- conflicted
+++ resolved
@@ -28,19 +28,11 @@
 #[cfg(test)]
 use mocktopus::macros::mockable;
 
-<<<<<<< HEAD
 use crate::types::{
-    Backing, BtcAddress, DefaultSystemVault, Inner, Issuing, RichSystemVault, RichVault, SignedFixedPoint,
-    UnsignedFixedPoint, UpdatableVault, Version,
-=======
-use crate::{
-    slash::Slashable,
-    types::{
-        BtcAddress, Collateral, DefaultSystemVault, Inner, RichSystemVault, RichVault, SignedFixedPoint,
-        UnsignedFixedPoint, UpdatableVault, Version, Wrapped,
-    },
->>>>>>> 428569e8
+    BtcAddress, Collateral, DefaultSystemVault, Inner, RichSystemVault, RichVault, SignedFixedPoint,
+    UnsignedFixedPoint, UpdatableVault, Version, Wrapped,
 };
+
 #[doc(inline)]
 pub use crate::{
     slash::{Slashable, TryDepositCollateral, TryWithdrawCollateral},
