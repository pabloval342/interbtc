--- conflicted
+++ resolved
@@ -30,7 +30,7 @@
     decl_error, decl_event, decl_module, decl_storage,
     dispatch::{DispatchError, DispatchResult},
     ensure,
-    traits::Randomness,
+    traits::{BalanceStatus, Randomness},
     transactional,
     weights::Weight,
     IterableStorageMap,
@@ -224,9 +224,6 @@
         #[weight = <T as Config>::WeightInfo::lock_additional_collateral()]
         #[transactional]
         fn lock_additional_collateral(origin, amount: DOT<T>) -> DispatchResult {
-<<<<<<< HEAD
-            Self::_lock_additional_collateral(&ensure_signed(origin)?, amount)
-=======
             let sender = ensure_signed(origin)?;
 
             Self::check_parachain_not_shutdown_and_not_errors([ErrorCode::OracleOffline].to_vec())?;
@@ -242,7 +239,6 @@
                 vault.get_free_collateral()?,
             ));
             Ok(())
->>>>>>> 19e88367
         }
 
         /// Withdraws `amount` of the collateral from the amount locked by
@@ -266,9 +262,6 @@
             let is_operator = <IsNominationOperator<T>>::get(sender.clone());
             ensure!(!is_operator, Error::<T>::NominationOperatorCannotWithdrawDirectly);
             ext::security::ensure_parachain_status_running::<T>()?;
-<<<<<<< HEAD
-            Self::_withdraw_collateral(&sender, amount)
-=======
 
             Self::try_withdraw_collateral(&sender, amount)?;
 
@@ -280,7 +273,6 @@
                 vault.get_collateral(),
             ));
             Ok(())
->>>>>>> 19e88367
         }
 
         /// Registers a new Bitcoin address for the vault.
@@ -396,7 +388,6 @@
         <LiquidationVault<T>>::get()
     }
 
-<<<<<<< HEAD
     pub fn increase_backing_collateral(vault_id: &T::AccountId, amount: DOT<T>) -> DispatchResult {
         ensure!(
             Self::is_nomination_operator(vault_id),
@@ -420,73 +411,55 @@
     /// # Arguments
     /// * `vault_id` - the id of the vault from which to increase to-be-issued tokens
     /// * `amount` - the amount of DOT to be locked
-    pub fn _lock_additional_collateral(
+    pub fn try_lock_additional_collateral(vault_id: &T::AccountId, amount: DOT<T>) -> DispatchResult {
+        Self::try_lock_additional_collateral_from_address(vault_id, amount, vault_id)
+    }
+
+    pub fn try_lock_additional_collateral_from_address(
         vault_id: &T::AccountId,
-        collateral: DOT<T>,
-    ) -> DispatchResult {
-        Self::_lock_additional_collateral_from_address(vault_id, collateral, vault_id)
-    }
-
-    pub fn _lock_additional_collateral_from_address(
-        vault_id: &T::AccountId,
-        collateral: DOT<T>,
+        amount: DOT<T>,
         depositor_id: &T::AccountId,
     ) -> DispatchResult {
-        Self::check_parachain_not_shutdown_and_not_errors([ErrorCode::OracleOffline].to_vec())?;
-
-        let mut vault = Self::get_active_rich_vault_from_id(&vault_id)?;
-        vault.increase_collateral_from_address(collateral, depositor_id)?;
-        Self::deposit_event(Event::<T>::LockAdditionalCollateral(
-            vault.id(),
-            collateral,
-            vault.get_collateral(),
-            vault.get_free_collateral()?,
-        ));
-        Ok(())
-    }
-
-    pub fn _withdraw_collateral(vault_id: &T::AccountId, collateral: DOT<T>) -> DispatchResult {
-        Self::_withdraw_collateral_to_address(vault_id, collateral, vault_id)
-    }
-
-    pub fn _withdraw_collateral_to_address(
+        let mut vault = Self::get_active_rich_vault_from_id(vault_id)?;
+
+        // will fail if free_balance is insufficient
+        ext::collateral::lock::<T>(depositor_id, amount)?;
+        if !vault_id.eq(depositor_id) {
+            ext::collateral::repatriate_reserved::<T>(depositor_id, vault_id, amount, BalanceStatus::Reserved)?;
+        }
+
+        Module::<T>::increase_total_backing_collateral(amount)?;
+
+        vault.increase_backing_collateral(amount)?;
+
+        Ok(())
+    }
+
+    pub fn force_withdraw_collateral_from_address(
         vault_id: &T::AccountId,
-        collateral: DOT<T>,
+        amount: DOT<T>,
         payee_id: &T::AccountId,
     ) -> DispatchResult {
-        let mut vault = Self::get_active_rich_vault_from_id(&vault_id)?;
-        vault.withdraw_collateral_to_address(collateral, payee_id)?;
-        Self::deposit_event(Event::<T>::WithdrawCollateral(
-            vault_id.clone(),
-            collateral,
-            vault.get_collateral(),
-        ));
-=======
-    pub fn try_lock_additional_collateral(vault_id: &T::AccountId, amount: DOT<T>) -> DispatchResult {
-        let mut vault = Self::get_active_rich_vault_from_id(vault_id)?;
-
-        // will fail if free_balance is insufficient
-        ext::collateral::lock::<T>(vault_id, amount)?;
-        Module::<T>::increase_total_backing_collateral(amount)?;
-
-        vault.increase_backing_collateral(amount)?;
-
-        Ok(())
-    }
-
-    pub fn force_withdraw_collateral(vault_id: &T::AccountId, amount: DOT<T>) -> DispatchResult {
         let mut vault = Self::get_rich_vault_from_id(vault_id)?;
 
-        ext::collateral::release_collateral::<T>(vault_id, amount)?;
+        ext::collateral::repatriate_reserved::<T>(vault_id, payee_id, amount, BalanceStatus::FreeBalance)?;
+
         Module::<T>::decrease_total_backing_collateral(amount)?;
 
         vault.decrease_backing_collateral(amount)?;
 
->>>>>>> 19e88367
         Ok(())
     }
 
     pub fn try_withdraw_collateral(vault_id: &T::AccountId, amount: DOT<T>) -> DispatchResult {
+        Self::try_withdraw_collateral_to_address(vault_id, amount, vault_id)
+    }
+
+    pub fn try_withdraw_collateral_to_address(
+        vault_id: &T::AccountId,
+        amount: DOT<T>,
+        payee_id: &T::AccountId,
+    ) -> DispatchResult {
         ensure!(
             Self::is_allowed_to_withdraw_collateral(vault_id, amount)?,
             Error::<T>::InsufficientCollateral
@@ -984,7 +957,7 @@
     }
 
     /// Automatically liquidates all vaults under the secure threshold
-    fn liquidate_undercollateralized_vaults() {
+    fn liquidate_undercollateralized_vaults() -> Vec<(T::AccountId, DOT<T>)> {
         // TODO: report system undercollateralization to security
         let vaults_to_liquidate = <Vaults<T>>::iter()
             .filter_map(|(vault_id, _)| {
@@ -999,11 +972,12 @@
             })
             .collect::<Vec<T::AccountId>>();
 
-        for vault_id in vaults_to_liquidate {
-            // ignore conversion errors since we cannot do anything
-            // other than liquidate remaining vaults
-            let _ = Self::liquidate_vault(&vault_id);
-        }
+        vaults_to_liquidate
+            .map(|vault_id| {
+                let to_slash = Self::liquidate_vault(&vault_id);
+                (vault_id, to_slash)
+            })
+            .collect::<Vec<(T::AccountId, DOT<T>)>>()
     }
 
     /// Liquidates a vault, transferring all of its token balances to the `LiquidationVault`.
@@ -1022,14 +996,7 @@
     ///
     /// # Errors
     /// * `VaultNotFound` - if the vault to liquidate does not exist
-<<<<<<< HEAD
-    pub fn liquidate_vault_with_status(
-        vault_id: &T::AccountId,
-        status: VaultStatus,
-    ) -> Result<DOT<T>, DispatchError> {
-=======
-    pub fn liquidate_vault_with_status(vault_id: &T::AccountId, status: VaultStatus) -> DispatchResult {
->>>>>>> 19e88367
+    pub fn liquidate_vault_with_status(vault_id: &T::AccountId, status: VaultStatus) -> Result<DOT<T>, DispatchError> {
         // Parachain must not be shutdown
         ext::security::ensure_parachain_status_not_shutdown::<T>()?;
 
@@ -1062,10 +1029,7 @@
         Ok(())
     }
 
-    pub fn increase_vault_backing_collateral(
-        amount: DOT<T>,
-        vault_id: &T::AccountId,
-    ) -> DispatchResult {
+    pub fn increase_vault_backing_collateral(amount: DOT<T>, vault_id: &T::AccountId) -> DispatchResult {
         let mut vault = Self::get_active_rich_vault_from_id(&vault_id)?;
         vault.increase_collateral(amount)?;
         Self::increase_total_backing_collateral(amount)
@@ -1375,17 +1339,13 @@
     }
 
     /// Get the amount of tokens issued by a vault
-    pub fn get_issued_tokens_from_vault(
-        vault_id: T::AccountId,
-    ) -> Result<PolkaBTC<T>, DispatchError> {
+    pub fn get_issued_tokens_from_vault(vault_id: T::AccountId) -> Result<PolkaBTC<T>, DispatchError> {
         let vault = Self::get_active_rich_vault_from_id(&vault_id)?;
         Ok(vault.issued_tokens())
     }
 
     /// Get the amount of tokens issued by a vault
-    pub fn get_to_be_issued_tokens_from_vault(
-        vault_id: T::AccountId,
-    ) -> Result<PolkaBTC<T>, DispatchError> {
+    pub fn get_to_be_issued_tokens_from_vault(vault_id: T::AccountId) -> Result<PolkaBTC<T>, DispatchError> {
         let vault = Self::get_active_rich_vault_from_id(&vault_id)?;
         Ok(vault.to_be_issued_tokens())
     }
