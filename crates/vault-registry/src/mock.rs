use frame_support::traits::StorageMapShim;
/// Mocking the test environment
use frame_support::{
    impl_outer_event, impl_outer_origin, parameter_types,
    weights::{
        constants::{BlockExecutionWeight, ExtrinsicBaseWeight, RocksDbWeight},
        Weight,
    },
};
use mocktopus::mocking::clear_mocks;
use sp_core::H256;
use sp_runtime::{
    testing::Header,
    traits::{BlakeTwo256, IdentityLookup},
    Perbill,
};

use mocktopus::mocking::{MockResult, Mockable};

use crate::ext;
use crate::{Error, GenesisConfig, Module, Trait};

impl_outer_origin! {
    pub enum Origin for Test {}
}

mod test_events {
    pub use crate::Event;
}

impl_outer_event! {
    pub enum TestEvent for Test {
        frame_system<T>,
        test_events<T>,
        pallet_balances Instance1<T>,
        pallet_balances Instance2<T>,
        collateral<T>,
        treasury<T>,
        exchange_rate_oracle<T>,
        security,
    }
}

pub type AccountId = u64;
pub type Balance = u128;
pub type BlockNumber = u64;

// For testing the pallet, we construct most of a mock runtime. This means
// first constructing a configuration type (`Test`) which `impl`s each of the
// configuration traits of modules we want to use.
#[derive(Clone, Eq, PartialEq)]
pub struct Test;

parameter_types! {
    pub const BlockHashCount: u64 = 250;
    pub const MaximumBlockWeight: Weight = 1024;
    pub const MaximumBlockLength: u32 = 2 * 1024;
    pub const AvailableBlockRatio: Perbill = Perbill::one();
}

impl frame_system::Trait for Test {
    type AccountId = AccountId;
    type Call = ();
    type Lookup = IdentityLookup<Self::AccountId>;
    type Index = u64;
    type BlockNumber = BlockNumber;
    type Hash = H256;
    type Hashing = BlakeTwo256;
    type Header = Header;
    type Event = TestEvent;
    type Origin = Origin;
    type BlockHashCount = BlockHashCount;
    type MaximumBlockWeight = MaximumBlockWeight;
    type MaximumBlockLength = MaximumBlockLength;
    type AvailableBlockRatio = AvailableBlockRatio;
    type BlockExecutionWeight = BlockExecutionWeight;
    type DbWeight = RocksDbWeight;
    type ExtrinsicBaseWeight = ExtrinsicBaseWeight;
    type Version = ();
    type PalletInfo = ();
    type OnNewAccount = ();
    type OnKilledAccount = ();
    type AccountData = pallet_balances::AccountData<Balance>;
    type BaseCallFilter = ();
    type MaximumExtrinsicWeight = MaximumBlockWeight;
    type SystemWeightInfo = ();
}

parameter_types! {
    pub const ExistentialDeposit: u64 = 1;
    pub const MaxLocks: u32 = 50;
}

/// DOT
impl pallet_balances::Trait<pallet_balances::Instance1> for Test {
    type MaxLocks = MaxLocks;
    /// The type for recording an account's balance.
    type Balance = Balance;
    /// The ubiquitous event type.
    type Event = TestEvent;
    type DustRemoval = ();
    type ExistentialDeposit = ExistentialDeposit;
    type AccountStore = StorageMapShim<
        pallet_balances::Account<Test, pallet_balances::Instance1>,
        frame_system::CallOnCreatedAccount<Test>,
        frame_system::CallKillAccount<Test>,
        AccountId,
        pallet_balances::AccountData<Balance>,
    >;
    type WeightInfo = ();
}

/// PolkaBTC
impl pallet_balances::Trait<pallet_balances::Instance2> for Test {
    type MaxLocks = MaxLocks;
    type Balance = Balance;
    type Event = TestEvent;
    type DustRemoval = ();
    type ExistentialDeposit = ExistentialDeposit;
    type AccountStore = StorageMapShim<
        pallet_balances::Account<Test, pallet_balances::Instance2>,
        frame_system::CallOnCreatedAccount<Test>,
        frame_system::CallKillAccount<Test>,
        AccountId,
        pallet_balances::AccountData<Balance>,
    >;
    type WeightInfo = ();
}

impl collateral::Trait for Test {
    type Event = TestEvent;
    type DOT = pallet_balances::Module<Test, pallet_balances::Instance1>;
}

impl treasury::Trait for Test {
    type Event = TestEvent;
    type PolkaBTC = pallet_balances::Module<Test, pallet_balances::Instance2>;
}

parameter_types! {
    pub const MinimumPeriod: u64 = 5;
}
impl timestamp::Trait for Test {
    type Moment = u64;
    type OnTimestampSet = ();
    type MinimumPeriod = MinimumPeriod;
    type WeightInfo = ();
}

impl exchange_rate_oracle::Trait for Test {
    type Event = TestEvent;
    type WeightInfo = ();
}

impl Trait for Test {
    type Event = TestEvent;
    type WeightInfo = ();
}

impl security::Trait for Test {
    type Event = TestEvent;
}

pub type TestError = Error<Test>;
pub type SecurityError = security::Error<Test>;
pub type CollateralError = collateral::Error<Test>;

pub type System = frame_system::Module<Test>;
pub type VaultRegistry = Module<Test>;

pub struct ExtBuilder;

pub const DEFAULT_ID: u64 = 3;
pub const OTHER_ID: u64 = 4;
pub const RICH_ID: u64 = 5;
pub const DEFAULT_COLLATERAL: u128 = 100;
pub const RICH_COLLATERAL: u128 = DEFAULT_COLLATERAL + 50;

impl ExtBuilder {
    pub fn build_with(conf: pallet_balances::GenesisConfig<Test>) -> sp_io::TestExternalities {
        let mut storage = frame_system::GenesisConfig::default()
            .build_storage::<Test>()
            .unwrap();

<<<<<<< HEAD
        pallet_balances::GenesisConfig::<Test, pallet_balances::Instance1> {
            balances: vec![
                (DEFAULT_ID, DEFAULT_COLLATERAL),
                (OTHER_ID, DEFAULT_COLLATERAL),
                (RICH_ID, RICH_COLLATERAL),
            ],
        }
        .assimilate_storage(&mut storage)
        .unwrap();
=======
        conf.assimilate_storage(&mut storage).unwrap();
>>>>>>> 2bcf8765

        pallet_balances::GenesisConfig::<Test, pallet_balances::Instance2> { balances: vec![] }
            .assimilate_storage(&mut storage)
            .unwrap();

        // Parameters to be set in tests
        GenesisConfig::<Test> {
            minimum_collateral_vault: 0,
            punishment_fee: 0,
            punishment_delay: 0,
            redeem_premium_fee: 0,
            secure_collateral_threshold: 0,
            auction_collateral_threshold: 0,
            premium_redeem_threshold: 0,
            liquidation_collateral_threshold: 0,
            liquidation_vault: 0,
        }
        .assimilate_storage(&mut storage)
        .unwrap();

        sp_io::TestExternalities::from(storage)
    }

    pub fn build() -> sp_io::TestExternalities {
        ExtBuilder::build_with(pallet_balances::GenesisConfig::<Test> {
            balances: vec![
                (DEFAULT_ID, DEFAULT_COLLATERAL),
                (OTHER_ID, DEFAULT_COLLATERAL),
                (RICH_ID, RICH_COLLATERAL),
            ],
        })
    }
}

pub fn run_test<T>(test: T) -> ()
where
    T: FnOnce() -> (),
{
    clear_mocks();
    ext::oracle::dots_to_btc::<Test>.mock_safe(|v| MockResult::Return(Ok(v)));
    ext::oracle::btc_to_dots::<Test>.mock_safe(|v| MockResult::Return(Ok(v)));
    ExtBuilder::build().execute_with(|| {
        System::set_block_number(1);
        test()
    })
}<|MERGE_RESOLUTION|>--- conflicted
+++ resolved
@@ -182,7 +182,6 @@
             .build_storage::<Test>()
             .unwrap();
 
-<<<<<<< HEAD
         pallet_balances::GenesisConfig::<Test, pallet_balances::Instance1> {
             balances: vec![
                 (DEFAULT_ID, DEFAULT_COLLATERAL),
@@ -192,9 +191,6 @@
         }
         .assimilate_storage(&mut storage)
         .unwrap();
-=======
-        conf.assimilate_storage(&mut storage).unwrap();
->>>>>>> 2bcf8765
 
         pallet_balances::GenesisConfig::<Test, pallet_balances::Instance2> { balances: vec![] }
             .assimilate_storage(&mut storage)
