--- conflicted
+++ resolved
@@ -1,10 +1,4 @@
-<<<<<<< HEAD
-use crate::{
-    ext, sp_api_hidden_includes_decl_storage::hidden_include::StorageValue, Config, Error, Module,
-};
-=======
 use crate::{ext, sp_api_hidden_includes_decl_storage::hidden_include::StorageValue, Config, Error, Module};
->>>>>>> d0e00e99
 use codec::{Decode, Encode, HasCompact};
 use frame_support::{
     dispatch::{DispatchError, DispatchResult},
@@ -244,13 +238,9 @@
 
     fn issued_tokens(&self) -> PolkaBTC<T>;
 
-<<<<<<< HEAD
     fn to_be_issued_tokens(&self) -> PolkaBTC<T>;
 
-    fn force_issue_tokens(&mut self, tokens: PolkaBTC<T>) -> DispatchResult;
-=======
     fn increase_issued(&mut self, tokens: PolkaBTC<T>) -> DispatchResult;
->>>>>>> d0e00e99
 
     fn increase_to_be_issued(&mut self, tokens: PolkaBTC<T>) -> DispatchResult;
 
@@ -276,20 +266,10 @@
         self.data.issued_tokens
     }
 
-<<<<<<< HEAD
     fn to_be_issued_tokens(&self) -> PolkaBTC<T> {
         self.data.to_be_issued_tokens
     }
 
-    fn force_issue_tokens(&mut self, tokens: PolkaBTC<T>) -> DispatchResult {
-        self.update(|v| {
-            v.issued_tokens = v
-                .issued_tokens
-                .checked_add(&tokens)
-                .ok_or(Error::<T>::ArithmeticOverflow)?;
-            Ok(())
-        })
-=======
     fn increase_issued(&mut self, tokens: PolkaBTC<T>) -> DispatchResult {
         if self.data.is_liquidated() {
             Module::<T>::get_rich_liquidation_vault().increase_issued(tokens)
@@ -302,7 +282,6 @@
                 Ok(())
             })
         }
->>>>>>> d0e00e99
     }
 
     fn increase_to_be_issued(&mut self, tokens: PolkaBTC<T>) -> DispatchResult {
@@ -385,59 +364,30 @@
             .ok_or(Error::<T>::ArithmeticOverflow)?)
     }
 
-<<<<<<< HEAD
-    pub fn increase_backing_collateral(&mut self, amount: DOT<T>) -> DispatchResult {
-        self.update(|v| {
-            v.backing_collateral = amount
-                .checked_add(&v.backing_collateral)
-=======
     pub(crate) fn increase_backing_collateral(&mut self, collateral: DOT<T>) -> DispatchResult {
         self.update(|v| {
             v.backing_collateral = v
                 .backing_collateral
                 .checked_add(&collateral)
->>>>>>> d0e00e99
                 .ok_or(Error::<T>::ArithmeticOverflow)?;
             Ok(())
         })
     }
 
-<<<<<<< HEAD
     pub fn decrease_backing_collateral(&mut self, amount: DOT<T>) -> DispatchResult {
-        ensure!(
-            self.is_withdrawal_safe(amount)?,
-            Error::<T>::InsufficientCollateral
-        );
+        ensure!(self.is_withdrawal_safe(amount)?, Error::<T>::InsufficientCollateral);
         self.force_decrease_backing_collateral(amount)
     }
 
     pub fn force_decrease_backing_collateral(&mut self, amount: DOT<T>) -> DispatchResult {
-=======
-    pub(crate) fn decrease_backing_collateral(&mut self, collateral: DOT<T>) -> DispatchResult {
->>>>>>> d0e00e99
         self.update(|v| {
             v.backing_collateral = v
                 .backing_collateral
                 .checked_sub(&amount)
                 .ok_or(Error::<T>::ArithmeticUnderflow)?;
             Ok(())
-<<<<<<< HEAD
         })?;
         Module::<T>::decrease_total_backing_collateral(amount)
-    }
-
-    pub fn increase_collateral(&mut self, collateral: DOT<T>) -> DispatchResult {
-        self.increase_collateral_from_address(collateral, &self.data.id.clone())
-    }
-
-    pub fn increase_collateral_from_address(
-        &mut self,
-        collateral: DOT<T>,
-        depositor_id: &T::AccountId,
-    ) -> DispatchResult {
-        self.increase_backing_collateral(collateral)?;
-        Module::<T>::increase_total_backing_collateral(collateral)?;
-        ext::collateral::lock::<T>(depositor_id, collateral)
     }
 
     pub fn is_withdrawal_safe(&mut self, collateral: DOT<T>) -> Result<bool, DispatchError> {
@@ -451,8 +401,7 @@
             .issued_tokens
             .checked_add(&self.data.to_be_issued_tokens)
             .ok_or(Error::<T>::ArithmeticOverflow)?;
-        let is_safe =
-            !Module::<T>::is_collateral_below_secure_threshold(remaining_collateral, tokens)?;
+        let is_safe = !Module::<T>::is_collateral_below_secure_threshold(remaining_collateral, tokens)?;
         Ok(is_safe)
     }
 
@@ -467,25 +416,6 @@
     ) -> DispatchResult {
         self.force_decrease_backing_collateral(collateral)?;
         ext::collateral::release_collateral::<T>(payee_id, collateral)
-    }
-
-    pub fn withdraw_collateral(&mut self, collateral: DOT<T>) -> DispatchResult {
-        self.withdraw_collateral_to_address(collateral, &self.data.id.clone())
-    }
-
-    pub fn withdraw_collateral_to_address(
-        &mut self,
-        collateral: DOT<T>,
-        payee_id: &T::AccountId,
-    ) -> DispatchResult {
-        ensure!(
-            self.is_withdrawal_safe(collateral)?,
-            Error::<T>::InsufficientCollateral
-        );
-        self.force_withdraw_collateral_to_address(collateral, payee_id)
-=======
-        })
->>>>>>> d0e00e99
     }
 
     pub fn get_collateral(&self) -> DOT<T> {
@@ -734,15 +664,11 @@
         self.data.issued_tokens
     }
 
-<<<<<<< HEAD
     fn to_be_issued_tokens(&self) -> PolkaBTC<T> {
         self.data.to_be_issued_tokens
     }
 
-    fn force_issue_tokens(&mut self, tokens: PolkaBTC<T>) -> DispatchResult {
-=======
     fn increase_issued(&mut self, tokens: PolkaBTC<T>) -> DispatchResult {
->>>>>>> d0e00e99
         self.update(|v| {
             v.issued_tokens = v
                 .issued_tokens
