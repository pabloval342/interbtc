#[cfg(test)]
use mocktopus::macros::mockable;

#[cfg_attr(test, mockable)]
pub(crate) mod collateral {
    use crate::types::DOT;
    use x_core::UnitResult;

    pub fn lock<T: collateral::Trait>(sender: &T::AccountId, amount: DOT<T>) -> UnitResult {
        <collateral::Module<T>>::lock_collateral(sender, amount)
    }

    pub fn release<T: collateral::Trait>(sender: &T::AccountId, amount: DOT<T>) -> UnitResult {
        <collateral::Module<T>>::release_collateral(sender, amount)
    }

    pub fn slash<T: collateral::Trait>(
        sender: &T::AccountId,
        receiver: &T::AccountId,
        amount: DOT<T>,
    ) -> UnitResult {
        <collateral::Module<T>>::slash_collateral(sender.clone(), receiver.clone(), amount)
    }

    pub fn for_account<T: collateral::Trait>(id: &T::AccountId) -> DOT<T> {
        <collateral::Module<T>>::get_collateral_from_account(id)
    }
}

#[cfg_attr(test, mockable)]
pub(crate) mod oracle {
<<<<<<< HEAD
    use sp_std::convert::TryInto;
=======
>>>>>>> 008be39c

    use crate::types::{PolkaBTC, DOT};
    use x_core::{Error, Result};

    pub trait Exchangeable:
        exchange_rate_oracle::Trait + ::treasury::Trait + ::collateral::Trait
    {
    }
    impl<T> Exchangeable for T where
        T: exchange_rate_oracle::Trait + ::treasury::Trait + ::collateral::Trait
    {
    }

<<<<<<< HEAD
    pub fn get_exchange_rate<T: exchange_rate_oracle::Trait>() -> Result<u128> {
        <exchange_rate_oracle::Module<T>>::get_exchange_rate()
    }

    pub fn btc_to_dots<T: Exchangeable>(amount: PolkaBTC<T>) -> Result<DOT<T>> {
        let rate = get_exchange_rate::<T>()?;
        // XXX: for some reason amount.try_into() returns Result<usize, ...>
        // instead of doing type inference properly
        let raw_amount = TryInto::<u128>::try_into(amount).map_err(|_e| Error::RuntimeError)?;
        let converted = rate.checked_mul(raw_amount).ok_or(Error::RuntimeError)?;
        let result = converted.try_into().map_err(|_e| Error::RuntimeError)?;
        Ok(result)
    }

    pub fn dots_to_btc<T: Exchangeable>(amount: DOT<T>) -> Result<PolkaBTC<T>> {
        let rate = get_exchange_rate::<T>()?;
        let raw_amount = TryInto::<u128>::try_into(amount).map_err(|_e| Error::RuntimeError)?;
        let converted = raw_amount.checked_div(rate).ok_or(Error::RuntimeError)?;
        let result = converted.try_into().map_err(|_e| Error::RuntimeError)?;
        Ok(result)
=======
    pub fn btc_to_dots<T: Exchangeable>(amount: PolkaBTC<T>) -> Result<DOT<T>> {
        <exchange_rate_oracle::Module<T>>::btc_to_dots(amount)
    }

    pub fn dots_to_btc<T: Exchangeable>(amount: DOT<T>) -> Result<PolkaBTC<T>> {
        <exchange_rate_oracle::Module<T>>::dots_to_btc(amount)
>>>>>>> 008be39c
    }
}

#[cfg_attr(test, mockable)]
pub(crate) mod security {
    use x_core::UnitResult;

    pub fn recover_from_liquidation<T: security::Trait>() -> UnitResult {
        Ok(())
    }
}<|MERGE_RESOLUTION|>--- conflicted
+++ resolved
@@ -29,10 +29,6 @@
 
 #[cfg_attr(test, mockable)]
 pub(crate) mod oracle {
-<<<<<<< HEAD
-    use sp_std::convert::TryInto;
-=======
->>>>>>> 008be39c
 
     use crate::types::{PolkaBTC, DOT};
     use x_core::{Error, Result};
@@ -46,35 +42,12 @@
     {
     }
 
-<<<<<<< HEAD
-    pub fn get_exchange_rate<T: exchange_rate_oracle::Trait>() -> Result<u128> {
-        <exchange_rate_oracle::Module<T>>::get_exchange_rate()
-    }
-
-    pub fn btc_to_dots<T: Exchangeable>(amount: PolkaBTC<T>) -> Result<DOT<T>> {
-        let rate = get_exchange_rate::<T>()?;
-        // XXX: for some reason amount.try_into() returns Result<usize, ...>
-        // instead of doing type inference properly
-        let raw_amount = TryInto::<u128>::try_into(amount).map_err(|_e| Error::RuntimeError)?;
-        let converted = rate.checked_mul(raw_amount).ok_or(Error::RuntimeError)?;
-        let result = converted.try_into().map_err(|_e| Error::RuntimeError)?;
-        Ok(result)
-    }
-
-    pub fn dots_to_btc<T: Exchangeable>(amount: DOT<T>) -> Result<PolkaBTC<T>> {
-        let rate = get_exchange_rate::<T>()?;
-        let raw_amount = TryInto::<u128>::try_into(amount).map_err(|_e| Error::RuntimeError)?;
-        let converted = raw_amount.checked_div(rate).ok_or(Error::RuntimeError)?;
-        let result = converted.try_into().map_err(|_e| Error::RuntimeError)?;
-        Ok(result)
-=======
     pub fn btc_to_dots<T: Exchangeable>(amount: PolkaBTC<T>) -> Result<DOT<T>> {
         <exchange_rate_oracle::Module<T>>::btc_to_dots(amount)
     }
 
     pub fn dots_to_btc<T: Exchangeable>(amount: DOT<T>) -> Result<PolkaBTC<T>> {
         <exchange_rate_oracle::Module<T>>::dots_to_btc(amount)
->>>>>>> 008be39c
     }
 }
 
