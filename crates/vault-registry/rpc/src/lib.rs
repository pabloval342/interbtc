//! RPC interface for the Vault Registry.

use codec::Codec;
use jsonrpsee::{
    core::{async_trait, Error as JsonRpseeError, RpcResult},
    proc_macros::rpc,
    types::error::{CallError, ErrorCode, ErrorObject},
};
use module_oracle_rpc_runtime_api::BalanceWrapper;
use sp_api::ProvideRuntimeApi;
use sp_blockchain::HeaderBackend;
use sp_runtime::{
    generic::BlockId,
    traits::{Block as BlockT, MaybeDisplay, MaybeFromStr},
    DispatchError,
};
use std::sync::Arc;

pub use module_vault_registry_rpc_runtime_api::VaultRegistryApi as VaultRegistryRuntimeApi;

#[rpc(client, server)]
pub trait VaultRegistryApi<BlockHash, VaultId, Balance, UnsignedFixedPoint, CurrencyId, AccountId>
where
    Balance: Codec + MaybeDisplay + MaybeFromStr,
    UnsignedFixedPoint: Codec + MaybeDisplay + MaybeFromStr,
    CurrencyId: Codec,
    AccountId: Codec,
{
    #[method(name = "vaultRegistry_getVaultCollateral")]
    fn get_vault_collateral(&self, vault_id: VaultId, at: Option<BlockHash>) -> RpcResult<BalanceWrapper<Balance>>;

    #[method(name = "vaultRegistry_getVaultsByAccountId")]
    fn get_vaults_by_account_id(&self, account_id: AccountId, at: Option<BlockHash>) -> RpcResult<Vec<VaultId>>;

    #[method(name = "vaultRegistry_getVaultTotalCollateral")]
    fn get_vault_total_collateral(
        &self,
        vault_id: VaultId,
        at: Option<BlockHash>,
    ) -> RpcResult<BalanceWrapper<Balance>>;

    #[method(name = "vaultRegistry_getPremiumRedeemVaults")]
    fn get_premium_redeem_vaults(&self, at: Option<BlockHash>) -> RpcResult<Vec<(VaultId, BalanceWrapper<Balance>)>>;

    #[method(name = "vaultRegistry_getVaultsWithIssuableTokens")]
    fn get_vaults_with_issuable_tokens(
        &self,
        at: Option<BlockHash>,
    ) -> RpcResult<Vec<(VaultId, BalanceWrapper<Balance>)>>;

    #[method(name = "vaultRegistry_getVaultsWithRedeemableTokens")]
    fn get_vaults_with_redeemable_tokens(
        &self,
        at: Option<BlockHash>,
    ) -> RpcResult<Vec<(VaultId, BalanceWrapper<Balance>)>>;

    #[method(name = "vaultRegistry_getIssueableTokensFromVault")]
    fn get_issuable_tokens_from_vault(
        &self,
        vault: VaultId,
        at: Option<BlockHash>,
    ) -> RpcResult<BalanceWrapper<Balance>>;

    #[method(name = "vaultRegistry_getCollateralizationFromVault")]
    fn get_collateralization_from_vault(
        &self,
        vault: VaultId,
        only_issued: bool,
        at: Option<BlockHash>,
    ) -> RpcResult<UnsignedFixedPoint>;

    #[method(name = "vaultRegistry_getCollateralizationFromVaultAndCollateral")]
    fn get_collateralization_from_vault_and_collateral(
        &self,
        vault: VaultId,
        collateral: BalanceWrapper<Balance>,
        only_issued: bool,
        at: Option<BlockHash>,
    ) -> RpcResult<UnsignedFixedPoint>;

    #[method(name = "vaultRegistry_getRequiredCollateralForWrapped")]
    fn get_required_collateral_for_wrapped(
        &self,
        amount_btc: BalanceWrapper<Balance>,
        currency_id: CurrencyId,
        at: Option<BlockHash>,
    ) -> RpcResult<BalanceWrapper<Balance>>;

    #[method(name = "vaultRegistry_getRequiredCollateralForVault")]
    fn get_required_collateral_for_vault(
        &self,
        vault_id: VaultId,
        at: Option<BlockHash>,
<<<<<<< HEAD
    ) -> JsonRpcResult<BalanceWrapper<Balance>>;

    #[rpc(name = "vaultRegistry_getRequiredCollateralForVaultWithCustomThreshold")]
    fn get_required_collateral_for_vault_with_custom_threshold(
        &self,
        vault_id: VaultId,
        at: Option<BlockHash>,
    ) -> JsonRpcResult<BalanceWrapper<Balance>>;
=======
    ) -> RpcResult<BalanceWrapper<Balance>>;
}

fn internal_err<T: ToString>(message: T) -> JsonRpseeError {
    JsonRpseeError::Call(CallError::Custom(ErrorObject::owned(
        ErrorCode::InternalError.code(),
        message.to_string(),
        None::<()>,
    )))
>>>>>>> 77b517e5
}

/// A struct that implements the [`VaultRegistryApi`].
pub struct VaultRegistry<C, B> {
    client: Arc<C>,
    _marker: std::marker::PhantomData<B>,
}

impl<C, B> VaultRegistry<C, B> {
    /// Create new `VaultRegistry` with the given reference to the client.
    pub fn new(client: Arc<C>) -> Self {
        VaultRegistry {
            client,
            _marker: Default::default(),
        }
    }
}

fn handle_response<T, E: std::fmt::Debug>(result: Result<Result<T, DispatchError>, E>, msg: String) -> RpcResult<T> {
    result
        .map_err(|err| internal_err(format!("Runtime error: {:?}: {:?}", msg, err)))?
        .map_err(|err| internal_err(format!("Execution error: {:?}: {:?}", msg, err)))
}

#[async_trait]
impl<C, Block, VaultId, Balance, UnsignedFixedPoint, CurrencyId, AccountId>
    VaultRegistryApiServer<<Block as BlockT>::Hash, VaultId, Balance, UnsignedFixedPoint, CurrencyId, AccountId>
    for VaultRegistry<C, Block>
where
    Block: BlockT,
    C: Send + Sync + 'static + ProvideRuntimeApi<Block> + HeaderBackend<Block>,
    C::Api: VaultRegistryRuntimeApi<Block, VaultId, Balance, UnsignedFixedPoint, CurrencyId, AccountId>,
    VaultId: Codec,
    Balance: Codec + MaybeDisplay + MaybeFromStr,
    UnsignedFixedPoint: Codec + MaybeDisplay + MaybeFromStr,
    CurrencyId: Codec,
    AccountId: Codec,
{
    fn get_vault_collateral(
        &self,
        vault_id: VaultId,
        at: Option<<Block as BlockT>::Hash>,
    ) -> RpcResult<BalanceWrapper<Balance>> {
        let api = self.client.runtime_api();
        let at = BlockId::hash(at.unwrap_or_else(|| self.client.info().best_hash));

        handle_response(
            api.get_vault_collateral(&at, vault_id),
            "Unable to get the vault's collateral".into(),
        )
    }

    fn get_vaults_by_account_id(
        &self,
        account_id: AccountId,
        at: Option<<Block as BlockT>::Hash>,
    ) -> RpcResult<Vec<VaultId>> {
        let api = self.client.runtime_api();
        let at = BlockId::hash(at.unwrap_or_else(|| self.client.info().best_hash));

        handle_response(
            api.get_vaults_by_account_id(&at, account_id),
            "Unable to get vault ids".into(),
        )
    }

    fn get_vault_total_collateral(
        &self,
        vault_id: VaultId,
        at: Option<<Block as BlockT>::Hash>,
    ) -> RpcResult<BalanceWrapper<Balance>> {
        let api = self.client.runtime_api();
        let at = BlockId::hash(at.unwrap_or_else(|| self.client.info().best_hash));

        handle_response(
            api.get_vault_total_collateral(&at, vault_id),
            "Unable to get the vault's collateral".into(),
        )
    }

    fn get_premium_redeem_vaults(
        &self,
        at: Option<<Block as BlockT>::Hash>,
    ) -> RpcResult<Vec<(VaultId, BalanceWrapper<Balance>)>> {
        let api = self.client.runtime_api();
        let at = BlockId::hash(at.unwrap_or_else(|| self.client.info().best_hash));

        handle_response(
            api.get_premium_redeem_vaults(&at),
            "Unable to find a vault below the premium redeem threshold".into(),
        )
    }

    fn get_vaults_with_issuable_tokens(
        &self,
        at: Option<<Block as BlockT>::Hash>,
    ) -> RpcResult<Vec<(VaultId, BalanceWrapper<Balance>)>> {
        let api = self.client.runtime_api();
        let at = BlockId::hash(at.unwrap_or_else(|| self.client.info().best_hash));

        handle_response(
            api.get_vaults_with_issuable_tokens(&at),
            "Unable to find a vault with issuable tokens".into(),
        )
    }

    fn get_vaults_with_redeemable_tokens(
        &self,
        at: Option<<Block as BlockT>::Hash>,
    ) -> RpcResult<Vec<(VaultId, BalanceWrapper<Balance>)>> {
        let api = self.client.runtime_api();
        let at = BlockId::hash(at.unwrap_or_else(|| self.client.info().best_hash));

        handle_response(
            api.get_vaults_with_redeemable_tokens(&at),
            "Unable to find a vault with redeemable tokens".into(),
        )
    }

    fn get_issuable_tokens_from_vault(
        &self,
        vault: VaultId,
        at: Option<<Block as BlockT>::Hash>,
    ) -> RpcResult<BalanceWrapper<Balance>> {
        let api = self.client.runtime_api();
        let at = BlockId::hash(at.unwrap_or_else(|| self.client.info().best_hash));

        handle_response(
            api.get_issuable_tokens_from_vault(&at, vault),
            "Unable to get issuable tokens from vault".into(),
        )
    }

    fn get_collateralization_from_vault(
        &self,
        vault: VaultId,
        only_issued: bool,
        at: Option<<Block as BlockT>::Hash>,
    ) -> RpcResult<UnsignedFixedPoint> {
        let api = self.client.runtime_api();
        let at = BlockId::hash(at.unwrap_or_else(|| self.client.info().best_hash));

        handle_response(
            api.get_collateralization_from_vault(&at, vault, only_issued),
            "Unable to get collateralization from vault".into(),
        )
    }

    fn get_collateralization_from_vault_and_collateral(
        &self,
        vault: VaultId,
        collateral: BalanceWrapper<Balance>,
        only_issued: bool,
        at: Option<<Block as BlockT>::Hash>,
    ) -> RpcResult<UnsignedFixedPoint> {
        let api = self.client.runtime_api();
        let at = BlockId::hash(at.unwrap_or_else(|| self.client.info().best_hash));

        handle_response(
            api.get_collateralization_from_vault_and_collateral(&at, vault, collateral, only_issued),
            "Unable to get collateralization from vault".into(),
        )
    }

    fn get_required_collateral_for_wrapped(
        &self,
        amount_btc: BalanceWrapper<Balance>,
        currency_id: CurrencyId,
        at: Option<<Block as BlockT>::Hash>,
    ) -> RpcResult<BalanceWrapper<Balance>> {
        let api = self.client.runtime_api();
        let at = BlockId::hash(at.unwrap_or_else(|| self.client.info().best_hash));

        handle_response(
            api.get_required_collateral_for_wrapped(&at, amount_btc, currency_id),
            "Unable to get required collateral for amount".into(),
        )
    }

    fn get_required_collateral_for_vault(
        &self,
        vault_id: VaultId,
        at: Option<<Block as BlockT>::Hash>,
    ) -> RpcResult<BalanceWrapper<Balance>> {
        let api = self.client.runtime_api();
        let at = BlockId::hash(at.unwrap_or_else(|| self.client.info().best_hash));
<<<<<<< HEAD
        handle_response(
            api.get_required_collateral_for_vault(&at, vault_id),
            "Unable to get required collateral for vault.".into(),
        )
    }

    fn get_required_collateral_for_vault_with_custom_threshold(
        &self,
        vault_id: VaultId,
        at: Option<<Block as BlockT>::Hash>,
    ) -> JsonRpcResult<BalanceWrapper<Balance>> {
        let api = self.client.runtime_api();
        let at = BlockId::hash(at.unwrap_or_else(|| self.client.info().best_hash));

        handle_response(
            api.get_required_collateral_for_vault_with_custom_threshold(&at, vault_id),
            "Unable to get required collateral for vault.".into(),
=======

        handle_response(
            api.get_required_collateral_for_vault(&at, vault_id),
            "Unable to get required collateral for vault".into(),
>>>>>>> 77b517e5
        )
    }
}<|MERGE_RESOLUTION|>--- conflicted
+++ resolved
@@ -91,16 +91,13 @@
         &self,
         vault_id: VaultId,
         at: Option<BlockHash>,
-<<<<<<< HEAD
-    ) -> JsonRpcResult<BalanceWrapper<Balance>>;
+    ) -> RpcResult<BalanceWrapper<Balance>>;
 
     #[rpc(name = "vaultRegistry_getRequiredCollateralForVaultWithCustomThreshold")]
     fn get_required_collateral_for_vault_with_custom_threshold(
         &self,
         vault_id: VaultId,
         at: Option<BlockHash>,
-    ) -> JsonRpcResult<BalanceWrapper<Balance>>;
-=======
     ) -> RpcResult<BalanceWrapper<Balance>>;
 }
 
@@ -110,7 +107,6 @@
         message.to_string(),
         None::<()>,
     )))
->>>>>>> 77b517e5
 }
 
 /// A struct that implements the [`VaultRegistryApi`].
@@ -297,7 +293,6 @@
     ) -> RpcResult<BalanceWrapper<Balance>> {
         let api = self.client.runtime_api();
         let at = BlockId::hash(at.unwrap_or_else(|| self.client.info().best_hash));
-<<<<<<< HEAD
         handle_response(
             api.get_required_collateral_for_vault(&at, vault_id),
             "Unable to get required collateral for vault.".into(),
@@ -315,12 +310,6 @@
         handle_response(
             api.get_required_collateral_for_vault_with_custom_threshold(&at, vault_id),
             "Unable to get required collateral for vault.".into(),
-=======
-
-        handle_response(
-            api.get_required_collateral_for_vault(&at, vault_id),
-            "Unable to get required collateral for vault".into(),
->>>>>>> 77b517e5
         )
     }
 }