--- conflicted
+++ resolved
@@ -14,18 +14,14 @@
 use std::sync::Arc;
 
 #[rpc]
-<<<<<<< HEAD
-pub trait VaultRegistryApi<BlockHash, AccountId, PolkaBTC> {
-    #[rpc(name = "vaultRegistry_getTotalCollateralization")]
-    fn get_total_collateralization(&self, at: Option<BlockHash>) -> Result<u64>;
-
-=======
 pub trait VaultRegistryApi<BlockHash, AccountId, PolkaBTC, DOT>
 where
     PolkaBTC: Codec + MaybeDisplay + MaybeFromStr,
     DOT: Codec + MaybeDisplay + MaybeFromStr,
 {
->>>>>>> 2bcf8765
+    #[rpc(name = "vaultRegistry_getTotalCollateralization")]
+    fn get_total_collateralization(&self, at: Option<BlockHash>) -> Result<u64>;
+
     #[rpc(name = "vaultRegistry_getFirstVaultWithSufficientCollateral")]
     fn get_first_vault_with_sufficient_collateral(
         &self,
