--- conflicted
+++ resolved
@@ -36,15 +36,10 @@
 mocktopus = "0.7.0"
 frame-benchmarking = { git = "https://github.com/paritytech/substrate", branch = "polkadot-v0.9.3", default-features = false }
 
-<<<<<<< HEAD
-=======
-reward = { path = "../reward", default-features = false }
-
 # Orml dependencies
 orml-tokens = { git = "https://github.com/open-web3-stack/open-runtime-module-library", rev = "6862e1ced561c1c970afc8c5d00d2e023fc3b965", default-features = false }
 orml-traits = { git = "https://github.com/open-web3-stack/open-runtime-module-library", rev = "6862e1ced561c1c970afc8c5d00d2e023fc3b965", default-features = false }
 
->>>>>>> 4694b046
 [features]
 default = ["std"]
 std = [
