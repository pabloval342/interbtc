--- conflicted
+++ resolved
@@ -41,29 +41,8 @@
         <vault_registry::Module<T>>::get_active_vault_from_id(vault_id)
     }
 
-<<<<<<< HEAD
-    pub fn is_vault_below_liquidation_threshold<T: vault_registry::Config>(
-        vault_id: &T::AccountId,
-    ) -> Result<bool, DispatchError> {
-        <vault_registry::Module<T>>::is_vault_below_liquidation_threshold(vault_id)
-    }
-
-    pub fn liquidate_vault<T: vault_registry::Config>(vault_id: &T::AccountId) -> DispatchResult {
-        <vault_registry::Module<T>>::liquidate_vault(vault_id)
-    }
-
-    pub fn liquidate_theft_vault<T: vault_registry::Config>(
-        vault_id: &T::AccountId,
-    ) -> DispatchResult {
-        let _ = <vault_registry::Module<T>>::liquidate_vault_with_status(
-            vault_id,
-            VaultStatus::CommittedTheft,
-        )?;
-        Ok(())
-=======
     pub fn liquidate_theft_vault<T: vault_registry::Config>(vault_id: &T::AccountId) -> DispatchResult {
         <vault_registry::Module<T>>::liquidate_vault_with_status(vault_id, VaultStatus::CommittedTheft)
->>>>>>> 19e88367
     }
 }
 
@@ -225,22 +204,15 @@
         <nomination::Module<T>>::liquidate_operator(vault_id)
     }
 
-    pub fn liquidate_theft_operator<T: nomination::Config>(
-        vault_id: &T::AccountId,
-    ) -> DispatchResult {
-        <nomination::Module<T>>::liquidate_operator_with_status(
-            vault_id,
-            VaultStatus::CommittedTheft,
-        )
+    pub fn liquidate_theft_operator<T: nomination::Config>(vault_id: &T::AccountId) -> DispatchResult {
+        <nomination::Module<T>>::liquidate_operator_with_status(vault_id, VaultStatus::CommittedTheft)
     }
 
     pub fn is_nomination_enabled<T: nomination::Config>() -> Result<bool, DispatchError> {
         <nomination::Module<T>>::is_nomination_enabled()
     }
 
-    pub fn is_operator<T: nomination::Config>(
-        operator_id: &T::AccountId,
-    ) -> Result<bool, DispatchError> {
+    pub fn is_operator<T: nomination::Config>(operator_id: &T::AccountId) -> Result<bool, DispatchError> {
         <nomination::Module<T>>::is_operator(operator_id)
     }
 }