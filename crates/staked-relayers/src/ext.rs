#[cfg(test)]
use mocktopus::macros::mockable;

#[cfg_attr(test, mockable)]
pub(crate) mod collateral {
    use crate::types::DOT;
    use frame_support::dispatch::{DispatchError, DispatchResult};

    pub(crate) fn lock_collateral<T: collateral::Config>(
        sender: &T::AccountId,
        amount: DOT<T>,
    ) -> Result<(), DispatchError> {
        <collateral::Pallet<T>>::lock_collateral(sender, amount)
    }

    pub(crate) fn release_collateral<T: collateral::Config>(
        sender: &T::AccountId,
        amount: DOT<T>,
    ) -> Result<(), DispatchError> {
        <collateral::Pallet<T>>::release_collateral(sender, amount)
    }

    pub fn slash_collateral<T: collateral::Config>(
        sender: T::AccountId,
        receiver: T::AccountId,
        amount: DOT<T>,
    ) -> DispatchResult {
        <collateral::Pallet<T>>::slash_collateral(sender, receiver, amount)
    }
}

#[cfg_attr(test, mockable)]
pub(crate) mod vault_registry {
    use crate::{PolkaBTC, DOT};
    use ::vault_registry::VaultStatus;
    use frame_support::dispatch::{DispatchError, DispatchResult};

    pub fn get_active_vault_from_id<T: vault_registry::Config>(
        vault_id: &T::AccountId,
    ) -> Result<vault_registry::types::Vault<T::AccountId, T::BlockNumber, PolkaBTC<T>, DOT<T>>, DispatchError> {
        <vault_registry::Pallet<T>>::get_active_vault_from_id(vault_id)
    }

    pub fn liquidate_theft_vault<T: vault_registry::Config>(vault_id: &T::AccountId) -> DispatchResult {
<<<<<<< HEAD
        let _ = <vault_registry::Module<T>>::liquidate_vault_with_status(vault_id, VaultStatus::CommittedTheft)?;
        Ok(())
=======
        <vault_registry::Pallet<T>>::liquidate_vault_with_status(vault_id, VaultStatus::CommittedTheft)
>>>>>>> b6f66d00
    }
}

#[cfg_attr(test, mockable)]
pub(crate) mod security {
    use frame_support::dispatch::DispatchResult;
    use security::types::{ErrorCode, StatusCode};
    use sp_std::collections::btree_set::BTreeSet;

    pub(crate) fn get_parachain_status<T: security::Config>() -> StatusCode {
        <security::Pallet<T>>::get_parachain_status()
    }

    pub(crate) fn set_status<T: security::Config>(status_code: StatusCode) {
        <security::Pallet<T>>::set_status(status_code)
    }

    pub(crate) fn insert_error<T: security::Config>(error_code: ErrorCode) {
        <security::Pallet<T>>::insert_error(error_code)
    }

    pub(crate) fn remove_error<T: security::Config>(error_code: ErrorCode) {
        <security::Pallet<T>>::remove_error(error_code)
    }

    #[allow(dead_code)]
    pub(crate) fn get_errors<T: security::Config>() -> BTreeSet<ErrorCode> {
        <security::Pallet<T>>::get_errors()
    }

    pub fn active_block_number<T: security::Config>() -> T::BlockNumber {
        <security::Pallet<T>>::active_block_number()
    }

    pub fn ensure_parachain_status_not_shutdown<T: security::Config>() -> DispatchResult {
        <security::Pallet<T>>::ensure_parachain_status_not_shutdown()
    }
}

#[cfg_attr(test, mockable)]
pub(crate) mod fee {
    pub fn fee_pool_account_id<T: fee::Config>() -> T::AccountId {
        <fee::Pallet<T>>::fee_pool_account_id()
    }
}

#[cfg_attr(test, mockable)]
pub(crate) mod btc_relay {
    use bitcoin::types::{H256Le, RawBlockHeader, Transaction};
    use btc_relay::BtcAddress;
    use frame_support::dispatch::DispatchResult;
    use security::types::ErrorCode;
    use sp_std::prelude::*;

    pub fn initialize<T: btc_relay::Config>(
        relayer: T::AccountId,
        raw_block_header: RawBlockHeader,
        block_height: u32,
    ) -> DispatchResult {
        <btc_relay::Pallet<T>>::initialize(relayer, raw_block_header, block_height)
    }

    pub fn store_block_header<T: btc_relay::Config>(
        relayer: &T::AccountId,
        raw_block_header: RawBlockHeader,
    ) -> DispatchResult {
        <btc_relay::Pallet<T>>::store_block_header(relayer, raw_block_header)
    }
    pub(crate) fn flag_block_error<T: btc_relay::Config>(block_hash: H256Le, error: ErrorCode) -> DispatchResult {
        <btc_relay::Pallet<T>>::flag_block_error(block_hash, error)
    }

    pub(crate) fn clear_block_error<T: btc_relay::Config>(block_hash: H256Le, error: ErrorCode) -> DispatchResult {
        <btc_relay::Pallet<T>>::clear_block_error(block_hash, error)
    }

    pub(crate) fn verify_transaction_inclusion<T: btc_relay::Config>(
        tx_id: H256Le,
        raw_merkle_proof: Vec<u8>,
    ) -> DispatchResult {
        <btc_relay::Pallet<T>>::_verify_transaction_inclusion(tx_id, raw_merkle_proof, None)
    }

    pub(crate) fn block_header_exists<T: btc_relay::Config>(block_hash: H256Le) -> bool {
        <btc_relay::Pallet<T>>::block_header_exists(block_hash)
    }

    pub(crate) fn extract_outputs<T: btc_relay::Config>(
        tx: Transaction,
    ) -> Result<(Vec<(i64, BtcAddress)>, Vec<(i64, Vec<u8>)>), btc_relay::Error<T>> {
        <btc_relay::Pallet<T>>::extract_outputs(tx)
    }
}

#[cfg_attr(test, mockable)]
pub(crate) mod redeem {
    use crate::types::{PolkaBTC, DOT};
    use frame_support::dispatch::DispatchError;
    use primitive_types::H256;
    use redeem::types::RedeemRequest;

    pub(crate) fn get_open_or_completed_redeem_request_from_id<T: redeem::Config>(
        id: &H256,
    ) -> Result<RedeemRequest<T::AccountId, T::BlockNumber, PolkaBTC<T>, DOT<T>>, DispatchError> {
        <redeem::Pallet<T>>::get_open_or_completed_redeem_request_from_id(id)
    }
}

#[cfg_attr(test, mockable)]
pub(crate) mod replace {
    use crate::types::{PolkaBTC, DOT};
    use frame_support::dispatch::DispatchError;
    use primitive_types::H256;
    use replace::types::ReplaceRequest;

    pub(crate) fn get_open_or_completed_replace_request<T: replace::Config>(
        id: &H256,
    ) -> Result<ReplaceRequest<T::AccountId, T::BlockNumber, PolkaBTC<T>, DOT<T>>, DispatchError> {
        <replace::Pallet<T>>::get_open_or_completed_replace_request(id)
    }
}

#[cfg_attr(test, mockable)]
pub(crate) mod refund {
    use crate::types::PolkaBTC;
    use frame_support::dispatch::DispatchError;
    use primitive_types::H256;
    use refund::types::RefundRequest;

    pub(crate) fn get_open_or_completed_refund_request_from_id<T: refund::Config>(
        id: &H256,
    ) -> Result<RefundRequest<T::AccountId, PolkaBTC<T>>, DispatchError> {
        <refund::Pallet<T>>::get_open_or_completed_refund_request_from_id(id)
    }
}

#[cfg_attr(test, mockable)]
pub(crate) mod sla {
    use crate::types::DOT;
    use frame_support::dispatch::DispatchError;
    pub use sla::types::RelayerEvent;
    use sp_std::vec::Vec;

    pub fn event_update_relayer_sla<T: sla::Config>(
        relayer_id: &T::AccountId,
        event: RelayerEvent,
    ) -> Result<(), DispatchError> {
        <sla::Pallet<T>>::event_update_relayer_sla(relayer_id, event)
    }

    pub fn initialize_relayer_stake<T: sla::Config>(
        relayer_id: &T::AccountId,
        stake: DOT<T>,
    ) -> Result<(), DispatchError> {
        <sla::Pallet<T>>::initialize_relayer_stake(relayer_id, stake)
    }

    pub fn _on_runtime_upgrade<T: sla::Config>(stakes: Vec<(T::AccountId, DOT<T>)>) -> Result<(), DispatchError> {
        <sla::Pallet<T>>::_on_runtime_upgrade(stakes)
    }
}

#[cfg_attr(test, mockable)]
pub(crate) mod nomination {

    use frame_support::dispatch::DispatchResult;
    use sp_runtime::DispatchError;
    use vault_registry::VaultStatus;

    pub fn liquidate_theft_operator<T: nomination::Config>(vault_id: &T::AccountId) -> DispatchResult {
        <nomination::Module<T>>::liquidate_operator_with_status(vault_id, VaultStatus::CommittedTheft)
    }

    pub fn is_nomination_enabled<T: nomination::Config>() -> bool {
        <nomination::Module<T>>::is_nomination_enabled()
    }

    pub fn is_operator<T: nomination::Config>(operator_id: &T::AccountId) -> Result<bool, DispatchError> {
        <nomination::Module<T>>::is_operator(operator_id)
    }
}<|MERGE_RESOLUTION|>--- conflicted
+++ resolved
@@ -42,12 +42,8 @@
     }
 
     pub fn liquidate_theft_vault<T: vault_registry::Config>(vault_id: &T::AccountId) -> DispatchResult {
-<<<<<<< HEAD
         let _ = <vault_registry::Module<T>>::liquidate_vault_with_status(vault_id, VaultStatus::CommittedTheft)?;
         Ok(())
-=======
-        <vault_registry::Pallet<T>>::liquidate_vault_with_status(vault_id, VaultStatus::CommittedTheft)
->>>>>>> b6f66d00
     }
 }
 
