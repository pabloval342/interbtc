#![cfg_attr(not(feature = "std"), no_std)]
#[cfg(test)]
mod tests;

/// # Security module implementation
/// This is the implementation of the BTC Parachain Security module following the spec at:
/// https://interlay.gitlab.io/polkabtc-spec/spec/security
///
use frame_support::{decl_module, decl_storage, decl_event, decl_error, dispatch::DispatchResult, ensure, Parameter};
use system::ensure_signed;
use codec::{Encode, Decode, Codec};
use codec::alloc::string::{String};
use node_primitives::{BlockNumber, AccountId};
use sp_core::{U256, H256};
use sp_runtime::traits::{Member, SimpleArithmetic, MaybeSerializeDeserialize};
use sp_std::fmt::Debug;
use sp_std::collections::btree_set::BTreeSet;

/// ## Configuration
/// The pallet's configuration trait.
pub trait Trait: system::Trait {
	/// The overarching event type.
    type Event: From<Event> + Into<<Self as system::Trait>::Event>;

	// Dot currency
	// FIXME: Check if correct. DOT currently emulated, until DOT bridge becomes available
	// type DotBalance: Parameter + Member + SimpleArithmetic + Codec + Default + Copy + MaybeSerializeDeserialize + Debug + From<Self::BlockNumber>;
}

/// ## Constants
/// Voter threshold
pub const STAKED_RELAYER_VOTE_THRESHOLD: u8 = 0;

/// Minimum Staked Relayer stake
pub const STAKED_RELAYER_STAKE: u64 = 10;

/// ## Enums
/// Indicates the status of the BTC Parachain.
#[derive(Encode, Decode, Clone, PartialEq, Eq)]
#[cfg_attr(feature = "std", derive(Debug))]
pub enum StatusCode {
	/// BTC Parachain is fully operational
	Running = 0,
	/// An error has occurred. See Errors for more details.
	Error = 1,
	/// BTC Parachain operation has been fully suspended
	Shutdown = 2
}
impl Default for StatusCode {
	fn default() -> Self { StatusCode::Running }
}

/// Enum specifying errors which lead to the Error status, tacked in Errors
#[derive(Encode, Decode, Clone, PartialEq, Eq, Debug)]
<<<<<<< HEAD
//#[cfg_attr(feature = "std", derive(Debug))]
=======
>>>>>>> c0cb50e3
pub enum ErrorCode {
	/// No error. Used as default value
	None = 0,
	/// Missing transactional data for a block header submitted to BTC-Relay
    NoDataBTCRelay = 1,
	/// Invalid transaction was detected in a block header submitted to BTC-Relay
	InvalidBTCRelay = 2,
	/// The exchangeRateOracle experienced a liveness failure (no up-to-date exchange rate available)
	OracleOffline = 3,
	/// At least one Vault is being liquidated. Redeem requests paid out partially in collateral (DOT).
	Liquidation = 4
}
impl Default for ErrorCode {
	fn default() -> Self { ErrorCode::None }
}

// Indicates the state of a proposed StatusUpdate.
#[derive(Encode, Decode, Clone, PartialEq)]
#[cfg_attr(feature = "std", derive(Debug))]
pub enum ProposalStatus {
	/// StatusUpdate is current under review and is being voted upon
	Pending = 0,
	/// StatusUpdate has been accepted
	Accepted = 1,
	/// StatusUpdate has been rejected
	Rejected = 2
}
impl Default for ProposalStatus {
	fn default() -> Self { ProposalStatus::Pending }
}

/// ## Structs
/// Struct storing information on a proposed parachain status update
#[derive(Encode, Decode, Default, Clone, PartialEq)]
#[cfg_attr(feature = "std", derive(Debug))]
pub struct StatusUpdate{
	/// New status of the BTC Parachain.
	new_status_code: StatusCode,
	/// Previous status of the BTC Parachain.
	old_status_code: StatusCode,
	/// If new_status_code is Error, specifies which errors are to be added to Errors
	// FIXME: will need casting to ErrorCode enum
	add_errors: BTreeSet<u8>,
	/// Indicates which ErrorCode entries are to be removed from Errors (recovery).
	// FIXME: will need casting to ErrorCode enum
	remove_errors: BTreeSet<u8>,
	/// Parachain block number at which this status update was suggested.
	time: BlockNumber,
	/// Status of the proposed status update. See ProposalStatus.
	proposal_status: ProposalStatus,
	/// Message providing more details on the change of status (detailed error message or recovery reason).
	msg: String,
	/// Block hash of the Bitcoin block where the error was detected, if related to BTC-Relay.
	btc_block_hash: H256,
	/// Set of accounts which have voted FOR this status update. This can be either Staked Relayers or the Governance Mechanism.
	votes_yes: BTreeSet<AccountId>,
	/// Set of accounts which have voted AGAINST this status update. This can be either Staked Relayers or the Governance Mechanism.
	votes_no: BTreeSet<AccountId>
}

#[derive(Encode, Decode, Default, Clone, PartialEq)]
#[cfg_attr(feature = "std", derive(Debug))]
pub struct StakedRelayer {
      stake: u64
}


// This pallet's storage items.
decl_storage! {
	trait Store for Module<T: Trait> as SecurityModule {

		/// Integer/Enum defining the current state of the BTC-Parachain
		ParachainStatus get(parachain_status): StatusCode;

		/// Set of ErrorCodes, indicating the reason for an "Error" ParachainStatus
		/// FIXME: type casting to enum necessary!
		Errors get(fn error): BTreeSet<u8>;

		/// Integer increment-only counter used to track status updates.
		StatusCounter get(fn status_counter): U256;

		/// Integer increment-only counter, used to prevent collisions when generating identifiers
		/// for e.g. issue, redeem or replace requests (for OP_RETURN field in Bitcoin).
		Nonce get(fn nonce): U256;

		/// Mapping from accounts of staked relayers to the StakedRelayer struct
		StakedRelayers get(fn staked_relayer): map T::AccountId => StakedRelayer;

		/// Map of StatusUpdates, identified by an integer key
		StatusUpdates get(fn status_update): map U256 => StatusUpdate;

		/// Mapping of Bitcoin transaction identifiers (SHA256 hashes) to account
		/// identifiers of Vaults accused of theft
		TheftReports get(fn theft_report): map H256 => BTreeSet<AccountId>;
	}
}


// The pallet's dispatchable functions.
decl_module! {
	pub struct Module<T: Trait> for enum Call where origin: T::Origin {

	}
}




impl<T: Trait> Module<T> {

	/// Checks if the ParachainStatus matches the provided StatusCoce
	///
	/// # Arguments
	///
	/// * `status_code` - to-be-checked StatusCode enum
	pub fn check_parachain_status(status_code: StatusCode) -> bool {
		return status_code == <ParachainStatus>::get();
	}

	/// Checks if the given ErrorCode is contains in Errors
	///
	/// # Arguments
	///
	/// * `error_code` - to-be-checked ErrorCode enum
	fn check_parachain_error(error_code: ErrorCode) -> bool {
		return <Errors>::get().contains(&(error_code as u8));
	}
    /// Checks if a staked relayer is registered
    ///
    /// # Arguments
    ///
    /// * `relayer` - account id of the relayer
    pub fn check_relayer_registered(relayer: T::AccountId) -> bool {
        return <StakedRelayers<T>>::exists(relayer);
    }
}

decl_event!(
	pub enum Event {
        RegisterStakedRelayer(AccountId, u64),
        DeRegisterStakedRelayer(AccountId),
        StatusUpdateSuggested(u8, BTreeSet<u8>, BTreeSet<u8>, String, AccountId),
		VoteOnStatusUpdate(U256, AccountId, bool),
		ExecuteStatusUpdate(u8, BTreeSet<u8>, BTreeSet<u8>, String),
		RejectStatusUpdate(u8, BTreeSet<u8>, BTreeSet<u8>, String),
		ForceStatusUpdate(u8, BTreeSet<u8>, BTreeSet<u8>, String),
		SlashStakedRelayer(AccountId),
		ReportVaultTheft(AccountId),
	}
);

decl_error! {
    pub enum Error for Module<T: Trait> {
    AlreadyRegistered,
    InsufficientStake,
    NotRegistered,
    GovernanceOnly,
    StakedRelayersOnly,
    StatusUpdateNotFound,
    InsufficientYesVotes,
    InsufficientNoVotes,
    VaultAlreadyReported,
    VaultNotFound,
    VaultAlreadyLiquidated,
    ValidRedeemOrReplace,
    ValidMergeTransaction,
    CollateralOk,
    OracleOnline
    }
}<|MERGE_RESOLUTION|>--- conflicted
+++ resolved
@@ -52,10 +52,6 @@
 
 /// Enum specifying errors which lead to the Error status, tacked in Errors
 #[derive(Encode, Decode, Clone, PartialEq, Eq, Debug)]
-<<<<<<< HEAD
-//#[cfg_attr(feature = "std", derive(Debug))]
-=======
->>>>>>> c0cb50e3
 pub enum ErrorCode {
 	/// No error. Used as default value
 	None = 0,
