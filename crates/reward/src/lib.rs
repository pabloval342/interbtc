//! # Reward Module
//! Based on the [Scalable Reward Distribution](https://solmaz.io/2019/02/24/scalable-reward-changing/) algorithm.

#![deny(warnings)]
#![cfg_attr(test, feature(proc_macro_hygiene))]
#![cfg_attr(not(feature = "std"), no_std)]

#[cfg(test)]
mod mock;

#[cfg(test)]
mod tests;

use codec::{Decode, Encode, EncodeLike};
use frame_support::{dispatch::DispatchError, traits::Get};
use sp_arithmetic::FixedPointNumber;
use sp_runtime::traits::{CheckedAdd, CheckedDiv, CheckedMul, CheckedSub, MaybeSerializeDeserialize, Zero};
use sp_std::{fmt::Debug, marker::PhantomData, vec::Vec};

pub(crate) type SignedFixedPoint<T, I = ()> = <T as Config<I>>::SignedFixedPoint;

pub use pallet::*;

pub type Vault = pallet::Instance1;
pub type Relayer = pallet::Instance2;

#[frame_support::pallet]
pub mod pallet {
    use super::*;
    use frame_support::pallet_prelude::*;

    /// ## Configuration
    /// The pallet's configuration trait.
    #[pallet::config]
    pub trait Config<I: 'static = ()>: frame_system::Config {
        /// The overarching event type.
        type Event: From<Event<Self, I>> + IsType<<Self as frame_system::Config>::Event>;

        /// Signed fixed point type.
        type SignedFixedPoint: FixedPointNumber + Encode + EncodeLike + Decode;

        /// The currency ID type.
        type CurrencyId: Parameter + Member + Copy + MaybeSerializeDeserialize + Ord;
    }

    #[derive(Encode, Decode, Clone, Copy, PartialEq, Debug)]
    pub enum RewardPool<AccountId> {
        Global,
        Local(AccountId),
    }

    // The pallet's events
    #[pallet::event]
    #[pallet::generate_deposit(pub(crate) fn deposit_event)]
    #[pallet::metadata(T::CurrencyId = "CurrencyId", RewardPool<T::AccountId> = "RewardPool", T::AccountId = "AccountId", T::SignedFixedPoint = "SignedFixedPoint")]
    pub enum Event<T: Config<I>, I: 'static = ()> {
        DepositStake(
            T::CurrencyId,
            RewardPool<T::AccountId>,
            T::AccountId,
            T::SignedFixedPoint,
        ),
        WithdrawStake(
            T::CurrencyId,
            RewardPool<T::AccountId>,
            T::AccountId,
            T::SignedFixedPoint,
        ),
        WithdrawReward(
            T::CurrencyId,
            RewardPool<T::AccountId>,
            T::AccountId,
            T::SignedFixedPoint,
        ),
    }

    #[pallet::error]
    pub enum Error<T, I = ()> {
        ArithmeticOverflow,
        ArithmeticUnderflow,
        TryIntoIntError,
        InsufficientFunds,
    }

    #[pallet::hooks]
    impl<T: Config<I>, I: 'static> Hooks<T::BlockNumber> for Pallet<T, I> {}

    /// The total stake deposited to this reward pool.
    #[pallet::storage]
    #[pallet::getter(fn total_stake)]
    pub type TotalStake<T: Config<I>, I: 'static = ()> =
        StorageMap<_, Blake2_128Concat, (T::CurrencyId, RewardPool<T::AccountId>), SignedFixedPoint<T, I>, ValueQuery>;

    /// The total unclaimed rewards distributed to this reward pool.
    /// NOTE: this is currently only used for integration tests.
    #[pallet::storage]
    #[pallet::getter(fn total_rewards)]
    pub type TotalRewards<T: Config<I>, I: 'static = ()> =
        StorageMap<_, Blake2_128Concat, (T::CurrencyId, RewardPool<T::AccountId>), SignedFixedPoint<T, I>, ValueQuery>;

    /// Used to compute the rewards for a participant's stake.
    #[pallet::storage]
    #[pallet::getter(fn reward_per_token)]
    pub type RewardPerToken<T: Config<I>, I: 'static = ()> =
        StorageMap<_, Blake2_128Concat, (T::CurrencyId, RewardPool<T::AccountId>), SignedFixedPoint<T, I>, ValueQuery>;

    /// The stake of a participant in this reward pool.
    #[pallet::storage]
    #[pallet::getter(fn stake)]
    pub type Stake<T: Config<I>, I: 'static = ()> = StorageMap<
        _,
        Blake2_128Concat,
        (T::CurrencyId, RewardPool<T::AccountId>, T::AccountId),
        SignedFixedPoint<T, I>,
        ValueQuery,
    >;

    /// Accounts for previous changes in stake size.
    #[pallet::storage]
    pub type RewardTally<T: Config<I>, I: 'static = ()> = StorageMap<
        _,
        Blake2_128Concat,
        (T::CurrencyId, RewardPool<T::AccountId>, T::AccountId),
        SignedFixedPoint<T, I>,
        ValueQuery,
    >;

    #[pallet::pallet]
    pub struct Pallet<T, I = ()>(_);

    // The pallet's dispatchable functions.
    #[pallet::call]
    impl<T: Config<I>, I: 'static> Pallet<T, I> {}
}

<<<<<<< HEAD
// "Internal" functions, callable by code.
impl<T: Config<I>, I: 'static> Pallet<T, I> {
    pub fn participants() -> Vec<((RewardPool<T::AccountId>, T::AccountId), T::SignedFixedPoint)> {
        <Stake<T, I>>::iter().collect()
    }

    pub fn get_total_rewards(
        reward_pool: RewardPool<T::AccountId>,
    ) -> Result<<T::SignedFixedPoint as FixedPointNumber>::Inner, DispatchError> {
        Ok(Self::total_rewards(reward_pool)
            .into_inner()
            .checked_div(&SignedFixedPoint::<T, I>::accuracy())
            .ok_or(Error::<T, I>::ArithmeticUnderflow)?)
    }
}

pub trait Rewards<AccountId> {
    /// Signed fixed point type.
    type SignedFixedPoint: FixedPointNumber;

    /// Return the stake associated with the `account_id`.
    fn get_stake(reward_pool: &RewardPool<AccountId>, account_id: &AccountId) -> Self::SignedFixedPoint;

    /// Deposit an `amount` of stake to the `account_id`.
    fn deposit_stake(
        reward_pool: RewardPool<AccountId>,
        account_id: &AccountId,
        amount: Self::SignedFixedPoint,
    ) -> Result<(), DispatchError>;

    /// Distribute the `reward` to all participants.
    fn distribute(
        reward_pool: RewardPool<AccountId>,
        reward: Self::SignedFixedPoint,
    ) -> Result<Self::SignedFixedPoint, DispatchError>;

    /// Compute the expected reward for the `account_id`.
    fn compute_reward(
        reward_pool: &RewardPool<AccountId>,
        account_id: &AccountId,
    ) -> Result<<Self::SignedFixedPoint as FixedPointNumber>::Inner, DispatchError>;

    /// Withdraw an `amount` of stake from the `account_id`.
    fn withdraw_stake(
        reward_pool: RewardPool<AccountId>,
        account_id: &AccountId,
        amount: Self::SignedFixedPoint,
    ) -> Result<(), DispatchError>;

    /// Withdraw all rewards from the `account_id`.
    fn withdraw_reward(
        reward_pool: RewardPool<AccountId>,
        account_id: &AccountId,
    ) -> Result<<Self::SignedFixedPoint as FixedPointNumber>::Inner, DispatchError>;
}

=======
>>>>>>> 4694b046
macro_rules! checked_add_mut {
    ($storage:ty, $amount:expr) => {
        <$storage>::mutate(|value| {
            *value = value.checked_add($amount).ok_or(Error::<T, I>::ArithmeticOverflow)?;
            Ok::<_, Error<T, I>>(())
        })?;
    };
    ($storage:ty, $account:expr, $amount:expr) => {
        <$storage>::mutate($account, |value| {
            *value = value.checked_add($amount).ok_or(Error::<T, I>::ArithmeticOverflow)?;
            Ok::<_, Error<T, I>>(())
        })?;
    };
}

macro_rules! checked_sub_mut {
    ($storage:ty, $amount:expr) => {
        <$storage>::mutate(|value| {
            *value = value.checked_sub($amount).ok_or(Error::<T, I>::ArithmeticUnderflow)?;
            Ok::<_, Error<T, I>>(())
        })?;
    };
    ($storage:ty, $account:expr, $amount:expr) => {
        <$storage>::mutate($account, |value| {
            *value = value.checked_sub($amount).ok_or(Error::<T, I>::ArithmeticUnderflow)?;
            Ok::<_, Error<T, I>>(())
        })?;
    };
}

// "Internal" functions, callable by code.
impl<T: Config<I>, I: 'static> Pallet<T, I> {
    pub fn participants() -> Vec<(
        (T::CurrencyId, RewardPool<T::AccountId>, T::AccountId),
        T::SignedFixedPoint,
    )> {
        <Stake<T, I>>::iter().collect()
    }

<<<<<<< HEAD
    fn get_stake(reward_pool: &RewardPool<T::AccountId>, account_id: &T::AccountId) -> Self::SignedFixedPoint {
        Self::stake((reward_pool, account_id))
=======
    pub fn get_total_rewards(
        currency_id: T::CurrencyId,
        reward_pool: RewardPool<T::AccountId>,
    ) -> Result<<T::SignedFixedPoint as FixedPointNumber>::Inner, DispatchError> {
        Ok(Self::total_rewards((currency_id, reward_pool))
            .into_inner()
            .checked_div(&SignedFixedPoint::<T, I>::accuracy())
            .ok_or(Error::<T, I>::ArithmeticUnderflow)?)
>>>>>>> 4694b046
    }

    pub fn get_stake(
        currency_id: T::CurrencyId,
        reward_pool: RewardPool<T::AccountId>,
        account_id: &T::AccountId,
    ) -> SignedFixedPoint<T, I> {
        Self::stake((currency_id, reward_pool, account_id))
    }

    pub fn deposit_stake(
        currency_id: T::CurrencyId,
        reward_pool: RewardPool<T::AccountId>,
        account_id: &T::AccountId,
        amount: SignedFixedPoint<T, I>,
    ) -> Result<(), DispatchError> {
        checked_add_mut!(Stake<T, I>, (currency_id, &reward_pool, account_id), &amount);
        checked_add_mut!(TotalStake<T, I>, (currency_id, &reward_pool), &amount);

        <RewardTally<T, I>>::mutate((currency_id, &reward_pool, account_id), |reward_tally| {
            let reward_per_token = Self::reward_per_token((currency_id, &reward_pool));
            let reward_per_token_mul_amount = reward_per_token
                .checked_mul(&amount)
                .ok_or(Error::<T, I>::ArithmeticOverflow)?;
            *reward_tally = reward_tally
                .checked_add(&reward_per_token_mul_amount)
                .ok_or(Error::<T, I>::ArithmeticOverflow)?;
            Ok::<_, Error<T, I>>(())
        })?;

        Self::deposit_event(Event::<T, I>::DepositStake(
            currency_id,
            reward_pool,
            account_id.clone(),
            amount,
        ));
        Ok(())
    }

    pub fn distribute(
        currency_id: T::CurrencyId,
        reward_pool: RewardPool<T::AccountId>,
        reward: SignedFixedPoint<T, I>,
    ) -> Result<SignedFixedPoint<T, I>, DispatchError> {
        let total_stake = Self::total_stake((currency_id, &reward_pool));
        if total_stake.is_zero() {
            return Ok(SignedFixedPoint::<T, I>::zero());
        }

        let reward_div_total_stake = reward
            .checked_div(&total_stake)
            .ok_or(Error::<T, I>::ArithmeticUnderflow)?;
        checked_add_mut!(RewardPerToken<T, I>, (currency_id, &reward_pool), &reward_div_total_stake);
        checked_add_mut!(TotalRewards<T, I>, (currency_id, &reward_pool), &reward);
        Ok(reward)
    }

    pub fn compute_reward(
        currency_id: T::CurrencyId,
        reward_pool: &RewardPool<T::AccountId>,
        account_id: &T::AccountId,
<<<<<<< HEAD
    ) -> Result<<Self::SignedFixedPoint as FixedPointNumber>::Inner, DispatchError> {
        let stake = Self::get_stake(reward_pool, account_id);
        let reward_per_token = Self::reward_per_token(reward_pool);
=======
    ) -> Result<<SignedFixedPoint<T, I> as FixedPointNumber>::Inner, DispatchError> {
        let stake = <Stake<T, I>>::get((currency_id, reward_pool, account_id));
        let reward_per_token = Self::reward_per_token((currency_id, reward_pool));
>>>>>>> 4694b046
        // FIXME: this can easily overflow with large numbers
        let stake_mul_reward_per_token = stake
            .checked_mul(&reward_per_token)
            .ok_or(Error::<T, I>::ArithmeticOverflow)?;
        let reward_tally = <RewardTally<T, I>>::get((currency_id, reward_pool, account_id));
        // TODO: this can probably be saturated
        let reward = stake_mul_reward_per_token
            .checked_sub(&reward_tally)
            .ok_or(Error::<T, I>::ArithmeticUnderflow)?
            .into_inner()
            .checked_div(&SignedFixedPoint::<T, I>::accuracy())
            .ok_or(Error::<T, I>::ArithmeticUnderflow)?;
        Ok(reward)
    }

    pub fn withdraw_stake(
        currency_id: T::CurrencyId,
        reward_pool: RewardPool<T::AccountId>,
        account_id: &T::AccountId,
        amount: SignedFixedPoint<T, I>,
    ) -> Result<(), DispatchError> {
        if amount > <Stake<T, I>>::get((currency_id, &reward_pool, account_id)) {
            return Err(Error::<T, I>::InsufficientFunds.into());
        }

        checked_sub_mut!(Stake<T, I>, (currency_id, &reward_pool, &account_id), &amount);
        checked_sub_mut!(TotalStake<T, I>, (currency_id, &reward_pool), &amount);

        <RewardTally<T, I>>::mutate((currency_id, &reward_pool, account_id), |reward_tally| {
            let reward_per_token = Self::reward_per_token((currency_id, &reward_pool));
            let reward_per_token_mul_amount = reward_per_token
                .checked_mul(&amount)
                .ok_or(Error::<T, I>::ArithmeticOverflow)?;

            *reward_tally = reward_tally
                .checked_sub(&reward_per_token_mul_amount)
                .ok_or(Error::<T, I>::ArithmeticUnderflow)?;
            Ok::<_, Error<T, I>>(())
        })?;

        Self::deposit_event(Event::<T, I>::WithdrawStake(
            currency_id,
            reward_pool,
            account_id.clone(),
            amount,
        ));
        Ok(())
    }

    pub fn withdraw_reward(
        currency_id: T::CurrencyId,
        reward_pool: RewardPool<T::AccountId>,
        account_id: &T::AccountId,
    ) -> Result<<SignedFixedPoint<T, I> as FixedPointNumber>::Inner, DispatchError> {
        let reward = Self::compute_reward(currency_id, &reward_pool, account_id)?;
        let reward_as_fixed =
            SignedFixedPoint::<T, I>::checked_from_integer(reward).ok_or(Error::<T, I>::TryIntoIntError)?;
        checked_sub_mut!(TotalRewards<T, I>, (currency_id, &reward_pool), &reward_as_fixed);

<<<<<<< HEAD
        let stake = Self::get_stake(&reward_pool, account_id);
        let reward_per_token = Self::reward_per_token(&reward_pool);
=======
        let stake = <Stake<T, I>>::get((currency_id, &reward_pool, account_id));
        let reward_per_token = Self::reward_per_token((currency_id, &reward_pool));
>>>>>>> 4694b046
        <RewardTally<T, I>>::insert(
            (currency_id, &reward_pool, account_id),
            stake
                .checked_mul(&reward_per_token)
                .ok_or(Error::<T, I>::ArithmeticOverflow)?,
        );

        Self::deposit_event(Event::<T, I>::WithdrawReward(
            currency_id,
            reward_pool,
            account_id.clone(),
            reward_as_fixed,
        ));
        Ok(reward)
    }
}

pub trait Rewards<AccountId> {
    /// Signed fixed point type.
    type SignedFixedPoint: FixedPointNumber;

    /// Return the stake associated with the `account_id`.
    fn get_stake(reward_pool: RewardPool<AccountId>, account_id: &AccountId) -> Self::SignedFixedPoint;

    /// Deposit an `amount` of stake to the `account_id`.
    fn deposit_stake(
        reward_pool: RewardPool<AccountId>,
        account_id: &AccountId,
        amount: Self::SignedFixedPoint,
    ) -> Result<(), DispatchError>;

    /// Distribute the `reward` to all participants.
    fn distribute(
        reward_pool: RewardPool<AccountId>,
        reward: Self::SignedFixedPoint,
    ) -> Result<Self::SignedFixedPoint, DispatchError>;

    /// Compute the expected reward for the `account_id`.
    fn compute_reward(
        reward_pool: &RewardPool<AccountId>,
        account_id: &AccountId,
    ) -> Result<<Self::SignedFixedPoint as FixedPointNumber>::Inner, DispatchError>;

    /// Withdraw an `amount` of stake from the `account_id`.
    fn withdraw_stake(
        reward_pool: RewardPool<AccountId>,
        account_id: &AccountId,
        amount: Self::SignedFixedPoint,
    ) -> Result<(), DispatchError>;

    /// Withdraw all rewards from the `account_id`.
    fn withdraw_reward(
        reward_pool: RewardPool<AccountId>,
        account_id: &AccountId,
    ) -> Result<<Self::SignedFixedPoint as FixedPointNumber>::Inner, DispatchError>;
}

pub struct RewardsCurrencyAdapter<T, I, GetCurrencyId>(PhantomData<(T, I, GetCurrencyId)>);

impl<T, I, GetCurrencyId> Rewards<T::AccountId> for RewardsCurrencyAdapter<T, I, GetCurrencyId>
where
    T: Config<I>,
    I: 'static,
    GetCurrencyId: Get<T::CurrencyId>,
{
    type SignedFixedPoint = SignedFixedPoint<T, I>;

    fn get_stake(reward_pool: RewardPool<T::AccountId>, account_id: &T::AccountId) -> Self::SignedFixedPoint {
        Pallet::<T, I>::get_stake(GetCurrencyId::get(), reward_pool, account_id)
    }

    fn deposit_stake(
        reward_pool: RewardPool<T::AccountId>,
        account_id: &T::AccountId,
        amount: Self::SignedFixedPoint,
    ) -> Result<(), DispatchError> {
        Pallet::<T, I>::deposit_stake(GetCurrencyId::get(), reward_pool, account_id, amount)
    }

    fn distribute(
        reward_pool: RewardPool<T::AccountId>,
        reward: Self::SignedFixedPoint,
    ) -> Result<Self::SignedFixedPoint, DispatchError> {
        Pallet::<T, I>::distribute(GetCurrencyId::get(), reward_pool, reward)
    }

    fn compute_reward(
        reward_pool: &RewardPool<T::AccountId>,
        account_id: &T::AccountId,
    ) -> Result<<Self::SignedFixedPoint as FixedPointNumber>::Inner, DispatchError> {
        Pallet::<T, I>::compute_reward(GetCurrencyId::get(), reward_pool, account_id)
    }

    fn withdraw_stake(
        reward_pool: RewardPool<T::AccountId>,
        account_id: &T::AccountId,
        amount: Self::SignedFixedPoint,
    ) -> Result<(), DispatchError> {
        Pallet::<T, I>::withdraw_stake(GetCurrencyId::get(), reward_pool, account_id, amount)
    }

    fn withdraw_reward(
        reward_pool: RewardPool<T::AccountId>,
        account_id: &T::AccountId,
    ) -> Result<<Self::SignedFixedPoint as FixedPointNumber>::Inner, DispatchError> {
        Pallet::<T, I>::withdraw_reward(GetCurrencyId::get(), reward_pool, account_id)
    }
}<|MERGE_RESOLUTION|>--- conflicted
+++ resolved
@@ -133,65 +133,6 @@
     impl<T: Config<I>, I: 'static> Pallet<T, I> {}
 }
 
-<<<<<<< HEAD
-// "Internal" functions, callable by code.
-impl<T: Config<I>, I: 'static> Pallet<T, I> {
-    pub fn participants() -> Vec<((RewardPool<T::AccountId>, T::AccountId), T::SignedFixedPoint)> {
-        <Stake<T, I>>::iter().collect()
-    }
-
-    pub fn get_total_rewards(
-        reward_pool: RewardPool<T::AccountId>,
-    ) -> Result<<T::SignedFixedPoint as FixedPointNumber>::Inner, DispatchError> {
-        Ok(Self::total_rewards(reward_pool)
-            .into_inner()
-            .checked_div(&SignedFixedPoint::<T, I>::accuracy())
-            .ok_or(Error::<T, I>::ArithmeticUnderflow)?)
-    }
-}
-
-pub trait Rewards<AccountId> {
-    /// Signed fixed point type.
-    type SignedFixedPoint: FixedPointNumber;
-
-    /// Return the stake associated with the `account_id`.
-    fn get_stake(reward_pool: &RewardPool<AccountId>, account_id: &AccountId) -> Self::SignedFixedPoint;
-
-    /// Deposit an `amount` of stake to the `account_id`.
-    fn deposit_stake(
-        reward_pool: RewardPool<AccountId>,
-        account_id: &AccountId,
-        amount: Self::SignedFixedPoint,
-    ) -> Result<(), DispatchError>;
-
-    /// Distribute the `reward` to all participants.
-    fn distribute(
-        reward_pool: RewardPool<AccountId>,
-        reward: Self::SignedFixedPoint,
-    ) -> Result<Self::SignedFixedPoint, DispatchError>;
-
-    /// Compute the expected reward for the `account_id`.
-    fn compute_reward(
-        reward_pool: &RewardPool<AccountId>,
-        account_id: &AccountId,
-    ) -> Result<<Self::SignedFixedPoint as FixedPointNumber>::Inner, DispatchError>;
-
-    /// Withdraw an `amount` of stake from the `account_id`.
-    fn withdraw_stake(
-        reward_pool: RewardPool<AccountId>,
-        account_id: &AccountId,
-        amount: Self::SignedFixedPoint,
-    ) -> Result<(), DispatchError>;
-
-    /// Withdraw all rewards from the `account_id`.
-    fn withdraw_reward(
-        reward_pool: RewardPool<AccountId>,
-        account_id: &AccountId,
-    ) -> Result<<Self::SignedFixedPoint as FixedPointNumber>::Inner, DispatchError>;
-}
-
-=======
->>>>>>> 4694b046
 macro_rules! checked_add_mut {
     ($storage:ty, $amount:expr) => {
         <$storage>::mutate(|value| {
@@ -231,10 +172,6 @@
         <Stake<T, I>>::iter().collect()
     }
 
-<<<<<<< HEAD
-    fn get_stake(reward_pool: &RewardPool<T::AccountId>, account_id: &T::AccountId) -> Self::SignedFixedPoint {
-        Self::stake((reward_pool, account_id))
-=======
     pub fn get_total_rewards(
         currency_id: T::CurrencyId,
         reward_pool: RewardPool<T::AccountId>,
@@ -243,12 +180,11 @@
             .into_inner()
             .checked_div(&SignedFixedPoint::<T, I>::accuracy())
             .ok_or(Error::<T, I>::ArithmeticUnderflow)?)
->>>>>>> 4694b046
     }
 
     pub fn get_stake(
         currency_id: T::CurrencyId,
-        reward_pool: RewardPool<T::AccountId>,
+        reward_pool: &RewardPool<T::AccountId>,
         account_id: &T::AccountId,
     ) -> SignedFixedPoint<T, I> {
         Self::stake((currency_id, reward_pool, account_id))
@@ -305,15 +241,9 @@
         currency_id: T::CurrencyId,
         reward_pool: &RewardPool<T::AccountId>,
         account_id: &T::AccountId,
-<<<<<<< HEAD
-    ) -> Result<<Self::SignedFixedPoint as FixedPointNumber>::Inner, DispatchError> {
-        let stake = Self::get_stake(reward_pool, account_id);
-        let reward_per_token = Self::reward_per_token(reward_pool);
-=======
     ) -> Result<<SignedFixedPoint<T, I> as FixedPointNumber>::Inner, DispatchError> {
-        let stake = <Stake<T, I>>::get((currency_id, reward_pool, account_id));
+        let stake = Self::get_stake(currency_id, reward_pool, account_id);
         let reward_per_token = Self::reward_per_token((currency_id, reward_pool));
->>>>>>> 4694b046
         // FIXME: this can easily overflow with large numbers
         let stake_mul_reward_per_token = stake
             .checked_mul(&reward_per_token)
@@ -373,13 +303,8 @@
             SignedFixedPoint::<T, I>::checked_from_integer(reward).ok_or(Error::<T, I>::TryIntoIntError)?;
         checked_sub_mut!(TotalRewards<T, I>, (currency_id, &reward_pool), &reward_as_fixed);
 
-<<<<<<< HEAD
-        let stake = Self::get_stake(&reward_pool, account_id);
-        let reward_per_token = Self::reward_per_token(&reward_pool);
-=======
-        let stake = <Stake<T, I>>::get((currency_id, &reward_pool, account_id));
+        let stake = Self::get_stake(currency_id, &reward_pool, account_id);
         let reward_per_token = Self::reward_per_token((currency_id, &reward_pool));
->>>>>>> 4694b046
         <RewardTally<T, I>>::insert(
             (currency_id, &reward_pool, account_id),
             stake
@@ -402,7 +327,7 @@
     type SignedFixedPoint: FixedPointNumber;
 
     /// Return the stake associated with the `account_id`.
-    fn get_stake(reward_pool: RewardPool<AccountId>, account_id: &AccountId) -> Self::SignedFixedPoint;
+    fn get_stake(reward_pool: &RewardPool<AccountId>, account_id: &AccountId) -> Self::SignedFixedPoint;
 
     /// Deposit an `amount` of stake to the `account_id`.
     fn deposit_stake(
@@ -447,7 +372,7 @@
 {
     type SignedFixedPoint = SignedFixedPoint<T, I>;
 
-    fn get_stake(reward_pool: RewardPool<T::AccountId>, account_id: &T::AccountId) -> Self::SignedFixedPoint {
+    fn get_stake(reward_pool: &RewardPool<T::AccountId>, account_id: &T::AccountId) -> Self::SignedFixedPoint {
         Pallet::<T, I>::get_stake(GetCurrencyId::get(), reward_pool, account_id)
     }
 
