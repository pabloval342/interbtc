--- conflicted
+++ resolved
@@ -827,13 +827,9 @@
         vault_registry: interlay_runtime::VaultRegistryConfig {
             minimum_collateral_vault: vec![(CurrencyId::KSM, 0)],
             punishment_delay: interlay_runtime::DAYS,
-<<<<<<< HEAD
             system_collateral_ceiling: vec![(default_pair_interlay(CurrencyId::DOT), 3333 * CurrencyId::DOT.one())], /* 3333 DOT, about 100k
-=======
-            system_collateral_ceiling: vec![(default_pair_interlay(CurrencyId::DOT), 317 * CurrencyId::KSM.one())], /* 317 ksm, about 100k
->>>>>>> 9a51fbc1
-                                                                                                                     * USD at
-                                                                                                                     * time of writing */
+                                                                                                                      * USD at
+                                                                                                                      * time of writing */
             secure_collateral_threshold: vec![(
                 default_pair_interlay(CurrencyId::DOT),
                 FixedU128::checked_from_rational(260, 100).unwrap(),
