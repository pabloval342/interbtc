--- conflicted
+++ resolved
@@ -1,14 +1,8 @@
 use btc_parachain_runtime::{
-<<<<<<< HEAD
-    AccountId, BTCRelayConfig, DOTConfig, ExchangeRateOracleConfig, FeeConfig, GenesisConfig,
-    IssueConfig, NominationConfig, PolkaBTCConfig, RedeemConfig, RefundConfig, ReplaceConfig,
-    Signature, SlaConfig, StakedRelayersConfig, SudoConfig, SystemConfig, VaultRegistryConfig,
-    DAYS, HOURS, MINUTES, WASM_BINARY,
-=======
     AccountId, BTCRelayConfig, BlockNumber, DOTConfig, ExchangeRateOracleConfig, FeeConfig, GenesisConfig, IssueConfig,
-    PolkaBTCConfig, RedeemConfig, RefundConfig, ReplaceConfig, Signature, SlaConfig, StakedRelayersConfig, SudoConfig,
-    SystemConfig, VaultRegistryConfig, DAYS, MILLISECS_PER_BLOCK, MINUTES, TARGET_SPACING, WASM_BINARY,
->>>>>>> d0e00e99
+    NominationConfig, PolkaBTCConfig, RedeemConfig, RefundConfig, ReplaceConfig, Signature, SlaConfig,
+    StakedRelayersConfig, SudoConfig, SystemConfig, VaultRegistryConfig, DAYS, MILLISECS_PER_BLOCK, MINUTES,
+    TARGET_SPACING, WASM_BINARY,
 };
 
 const BITCOIN_SPACING_MS: u32 = TARGET_SPACING * 1000;
