--- conflicted
+++ resolved
@@ -15,7 +15,6 @@
 log = { version = "0.4.14", default-features = false }
 
 # Substrate dependencies
-<<<<<<< HEAD
 sp-std = { git = "https://github.com/paritytech/substrate", branch = "polkadot-v0.9.29", default-features = false }
 sp-api = { git = "https://github.com/paritytech/substrate", branch = "polkadot-v0.9.29", default-features = false }
 sp-io = { git = "https://github.com/paritytech/substrate", branch = "polkadot-v0.9.29", default-features = false }
@@ -44,41 +43,9 @@
 pallet-preimage = { git = "https://github.com/paritytech/substrate", branch = "polkadot-v0.9.29", default-features = false }
 pallet-identity = { git = "https://github.com/paritytech/substrate", branch = "polkadot-v0.9.29", default-features = false }
 
+frame-try-runtime = { git = "https://github.com/paritytech/substrate", branch = "polkadot-v0.9.29", default-features = false, optional = true }
 frame-system-rpc-runtime-api = { git = "https://github.com/paritytech/substrate", branch = "polkadot-v0.9.29", default-features = false }
 pallet-transaction-payment-rpc-runtime-api = { git = "https://github.com/paritytech/substrate", branch = "polkadot-v0.9.29", default-features = false }
-=======
-sp-std = { git = "https://github.com/paritytech/substrate", branch = "polkadot-v0.9.26", default-features = false }
-sp-api = { git = "https://github.com/paritytech/substrate", branch = "polkadot-v0.9.26", default-features = false }
-sp-io = { git = "https://github.com/paritytech/substrate", branch = "polkadot-v0.9.26", default-features = false }
-sp-version = { git = "https://github.com/paritytech/substrate", branch = "polkadot-v0.9.26", default-features = false }
-sp-runtime = { git = "https://github.com/paritytech/substrate", branch = "polkadot-v0.9.26", default-features = false }
-sp-core = { git = "https://github.com/paritytech/substrate", branch = "polkadot-v0.9.26", default-features = false }
-sp-session = { git = "https://github.com/paritytech/substrate", branch = "polkadot-v0.9.26", default-features = false }
-sp-offchain = { git = "https://github.com/paritytech/substrate", branch = "polkadot-v0.9.26", default-features = false }
-sp-block-builder = { git = "https://github.com/paritytech/substrate", branch = "polkadot-v0.9.26", default-features = false }
-sp-transaction-pool = { git = "https://github.com/paritytech/substrate", branch = "polkadot-v0.9.26", default-features = false }
-sp-inherents = { git = "https://github.com/paritytech/substrate", branch = "polkadot-v0.9.26", default-features = false }
-sp-arithmetic = { git = "https://github.com/paritytech/substrate", branch = "polkadot-v0.9.26", default-features = false }
-
-frame-support = { git = "https://github.com/paritytech/substrate", branch = "polkadot-v0.9.26", default-features = false }
-frame-executive = { git = "https://github.com/paritytech/substrate", branch = "polkadot-v0.9.26", default-features = false }
-frame-system = { git = "https://github.com/paritytech/substrate", branch = "polkadot-v0.9.26", default-features = false }
-frame-benchmarking = { git = "https://github.com/paritytech/substrate", branch = "polkadot-v0.9.26", default-features = false, optional = true }
-pallet-balances = { git = "https://github.com/paritytech/substrate", branch = "polkadot-v0.9.26", default-features = false }
-pallet-timestamp = { git = "https://github.com/paritytech/substrate", branch = "polkadot-v0.9.26", default-features = false }
-pallet-sudo = { git = "https://github.com/paritytech/substrate", branch = "polkadot-v0.9.26", default-features = false }
-pallet-utility = { git = "https://github.com/paritytech/substrate", branch = "polkadot-v0.9.26", default-features = false }
-pallet-transaction-payment = { git = "https://github.com/paritytech/substrate", branch = "polkadot-v0.9.26", default-features = false }
-pallet-treasury = { git = "https://github.com/paritytech/substrate", branch = "polkadot-v0.9.26", default-features = false }
-pallet-scheduler = { git = "https://github.com/paritytech/substrate", branch = "polkadot-v0.9.26", default-features = false }
-pallet-multisig = { git = "https://github.com/paritytech/substrate", branch = "polkadot-v0.9.26", default-features = false }
-pallet-preimage = { git = "https://github.com/paritytech/substrate", branch = "polkadot-v0.9.26", default-features = false }
-pallet-identity = { git = "https://github.com/paritytech/substrate", branch = "polkadot-v0.9.26", default-features = false }
-
-frame-try-runtime = { git = "https://github.com/paritytech/substrate", branch = "polkadot-v0.9.26", default-features = false, optional = true }
-frame-system-rpc-runtime-api = { git = "https://github.com/paritytech/substrate", branch = "polkadot-v0.9.26", default-features = false }
-pallet-transaction-payment-rpc-runtime-api = { git = "https://github.com/paritytech/substrate", branch = "polkadot-v0.9.26", default-features = false }
->>>>>>> 8dc961a9
 
 ## Governance
 pallet-collective = { git = "https://github.com/paritytech/substrate", branch = "polkadot-v0.9.29", default-features = false }
