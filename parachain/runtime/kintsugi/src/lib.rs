--- conflicted
+++ resolved
@@ -1278,63 +1278,8 @@
 /// Extrinsic type that has already been checked.
 pub type CheckedExtrinsic = generic::CheckedExtrinsic<AccountId, RuntimeCall, SignedExtra>;
 /// Executive: handles dispatch to the various modules.
-<<<<<<< HEAD
-pub type Executive = frame_executive::Executive<
-    Runtime,
-    Block,
-    frame_system::ChainContext<Runtime>,
-    Runtime,
-    AllPalletsWithSystem,
-    (
-        VersionNotifyTargetsFix, // Note: needs to be before pallet_xcm migration
-        pallet_xcm::migration::v1::MigrateToV1<Runtime>,
-        orml_asset_registry::Migration<Runtime>,
-        orml_unknown_tokens::Migration<Runtime>,
-    ),
->;
-
-/// Adds the relay chain as a subscriber for xcm version notifications. Kusama subscribed to us,
-/// but this is not reflected in our chain state due to an error in the early days of our xcm
-/// config. Add it now such that kusama will be notified of our version upgrade. Without it,
-/// transfers from kusama will no longer work.
-pub struct VersionNotifyTargetsFix;
-
-impl OnRuntimeUpgrade for VersionNotifyTargetsFix {
-    fn on_runtime_upgrade() -> Weight {
-        use crate::sp_api_hidden_includes_construct_runtime::hidden_include::StorageHasher;
-        use codec::Encode;
-        use frame_support::storage::migration::put_storage_value;
-        use xcm::VersionedMultiLocation;
-
-        let key_1 = Twox64Concat::hash(&2u32.encode());
-
-        let key_2 = Blake2_128Concat::hash(
-            &VersionedMultiLocation::V2(xcm::v2::MultiLocation::new(1, xcm::v2::Junctions::Here)).encode(),
-        );
-
-        let key = [key_1, key_2].concat();
-
-        // The 2653 below needs to match kusama.xcmPallet.versionNotifiers(2, OUR_PARA)
-        let value: (u64, u64, u32) = (2653, 0, 2);
-
-        put_storage_value(b"PolkadotXcm", b"VersionNotifyTargets", &key, value);
-
-        Default::default()
-    }
-    #[cfg(feature = "try-runtime")]
-    fn pre_upgrade() -> Result<Vec<u8>, &'static str> {
-        Ok(Vec::new())
-    }
-    #[cfg(feature = "try-runtime")]
-    fn post_upgrade(_state: Vec<u8>) -> Result<(), &'static str> {
-        // tested with chopsticks - not bothering with try-runtime check
-        Ok(())
-    }
-}
-=======
 pub type Executive =
     frame_executive::Executive<Runtime, Block, frame_system::ChainContext<Runtime>, Runtime, AllPalletsWithSystem, ()>;
->>>>>>> e2e74064
 
 #[cfg(not(feature = "disable-runtime-api"))]
 impl_runtime_apis! {
