--- conflicted
+++ resolved
@@ -524,13 +524,10 @@
     type SignedFixedPoint = FixedI128;
     type UnsignedFixedPoint = FixedU128;
     type WeightInfo = ();
-<<<<<<< HEAD
-    type CollateralVaultRewards = CollateralVaultRewards;
-    type WrappedVaultRewards = WrappedVaultRewards;
-=======
+    type CollateralVaultRewards = reward::RewardsCurrencyAdapter<Test, reward::Vault, GetCollateralCurrencyId>;
+    type WrappedVaultRewards = reward::RewardsCurrencyAdapter<Test, reward::Vault, GetWrappedCurrencyId>;
     type Collateral = orml_tokens::CurrencyAdapter<Runtime, GetCollateralCurrencyId>;
     type Wrapped = orml_tokens::CurrencyAdapter<Runtime, GetWrappedCurrencyId>;
->>>>>>> 4694b046
 }
 
 impl<C> frame_system::offchain::SendTransactionTypes<C> for Runtime
@@ -621,8 +618,8 @@
     type UnsignedFixedPoint = FixedU128;
     type WeightInfo = ();
     type SignedFixedPoint = FixedI128;
-    type CollateralVaultRewards = CollateralVaultRewards;
-    type WrappedVaultRewards = WrappedVaultRewards;
+    type CollateralVaultRewards = reward::RewardsCurrencyAdapter<Test, reward::Vault, GetCollateralCurrencyId>;
+    type WrappedVaultRewards = reward::RewardsCurrencyAdapter<Test, reward::Vault, GetWrappedCurrencyId>;
 }
 
 macro_rules! construct_interbtc_runtime {
