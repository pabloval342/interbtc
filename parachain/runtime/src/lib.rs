//! The Substrate Node Template runtime. This can be compiled with `#[no_std]`, ready for Wasm.

#![cfg_attr(not(feature = "std"), no_std)]
// `construct_runtime!` does a lot of recursion and requires us to increase the limit to 256.
#![recursion_limit = "256"]

// Make the WASM binary available.
#[cfg(feature = "std")]
include!(concat!(env!("OUT_DIR"), "/wasm_binary.rs"));

use frame_support::{
    dispatch::{DispatchError, DispatchResult},
    traits::StorageMapShim,
};
use sp_arithmetic::{FixedI128, FixedU128};
use sp_core::H256;

use sp_api::impl_runtime_apis;
use sp_core::OpaqueMetadata;
use sp_runtime::{
    create_runtime_str, generic, impl_opaque_keys,
    traits::{BlakeTwo256, Block as BlockT, IdentifyAccount, IdentityLookup, Verify},
    transaction_validity::{TransactionSource, TransactionValidity},
    ApplyExtrinsicResult, MultiSignature,
};
use sp_std::prelude::*;
#[cfg(feature = "std")]
use sp_version::NativeVersion;
use sp_version::RuntimeVersion;

// A few exports that help ease life for downstream crates.
pub use frame_support::{
    construct_runtime, parameter_types,
    traits::{KeyOwnerProofSystem, Randomness},
    weights::{
        constants::{BlockExecutionWeight, ExtrinsicBaseWeight, RocksDbWeight, WEIGHT_PER_SECOND},
        DispatchClass, IdentityFee, Weight,
    },
    StorageValue,
};
use frame_system::limits::{BlockLength, BlockWeights};
pub use pallet_balances::Call as BalancesCall;
pub use pallet_timestamp::Call as TimestampCall;
#[cfg(any(feature = "std", test))]
pub use sp_runtime::BuildStorage;
pub use sp_runtime::{Perbill, Permill};

// PolkaBTC exports
pub use btc_relay::{bitcoin, Call as RelayCall, TARGET_SPACING};
pub use module_exchange_rate_oracle_rpc_runtime_api::BalanceWrapper;

// XCM imports
#[cfg(feature = "cumulus-polkadot")]
use {
    frame_system::EnsureRoot,
    parachain_tokens::{CurrencyAdapter, NativeAsset},
    polkadot_parachain::primitives::Sibling,
    sp_runtime::traits::Convert,
    xcm::v0::{Junction, MultiLocation, NetworkId},
    xcm_builder::{
        AccountId32Aliases, LocationInverter, ParentIsDefault, RelayChainAsNative, SiblingParachainAsNative,
        SiblingParachainConvertsVia, SignedAccountId32AsNative, SovereignSignedViaLocation,
    },
    xcm_executor::{Config, XcmExecutor},
};

// Aura & GRANDPA imports
#[cfg(feature = "aura-grandpa")]
use {
    pallet_grandpa::fg_primitives,
    pallet_grandpa::{AuthorityId as GrandpaId, AuthorityList as GrandpaAuthorityList},
    sp_consensus_aura::sr25519::AuthorityId as AuraId,
    sp_core::crypto::KeyTypeId,
    sp_runtime::traits::NumberFor,
};

/// An index to a block.
pub type BlockNumber = u32;

/// Alias to 512-bit hash when used in the context of a transaction signature on the chain.
pub type Signature = MultiSignature;

/// Some way of identifying an account on the chain. We intentionally make it equivalent
/// to the public key of our transaction signing scheme.
pub type AccountId = <<Signature as Verify>::Signer as IdentifyAccount>::AccountId;

/// The type for looking up accounts. We don't expect more than 4 billion of them, but you
/// never know...
pub type AccountIndex = u32;

/// Balance of an account.
pub type Balance = u128;

/// Index of a transaction in the chain.
pub type Index = u32;

/// A hash of some data used by the chain.
pub type Hash = sp_core::H256;

/// Digest item type.
pub type DigestItem = generic::DigestItem<Hash>;

/// Opaque types. These are used by the CLI to instantiate machinery that don't need to know
/// the specifics of the runtime. They can then be made to be agnostic over specific formats
/// of data like extrinsics, allowing for them to continue syncing the network through upgrades
/// to even the core data structures.
pub mod opaque {
    use super::*;

    pub use sp_runtime::OpaqueExtrinsic as UncheckedExtrinsic;

    /// Opaque block header type.
    pub type Header = generic::Header<BlockNumber, BlakeTwo256>;
    /// Opaque block type.
    pub type Block = generic::Block<Header, UncheckedExtrinsic>;
    /// Opaque block identifier type.
    pub type BlockId = generic::BlockId<Block>;
}

pub type SessionHandlers = ();

#[cfg(feature = "aura-grandpa")]
impl_opaque_keys! {
    pub struct SessionKeys {
        pub aura: Aura,
        pub grandpa: Grandpa,
    }
}

#[cfg(feature = "cumulus-polkadot")]
impl_opaque_keys! {
    pub struct SessionKeys {}
}

/// This runtime version.
pub const VERSION: RuntimeVersion = RuntimeVersion {
    spec_name: create_runtime_str!("btc-parachain"),
    impl_name: create_runtime_str!("btc-parachain"),
    authoring_version: 1,
    spec_version: 9,
    impl_version: 1,
    transaction_version: 1,
    apis: RUNTIME_API_VERSIONS,
};

pub const MILLISECS_PER_BLOCK: u64 = 6000;

pub const SLOT_DURATION: u64 = MILLISECS_PER_BLOCK;

pub const EPOCH_DURATION_IN_BLOCKS: u32 = 10 * MINUTES;

// These time units are defined in number of blocks.
pub const MINUTES: BlockNumber = 60_000 / (MILLISECS_PER_BLOCK as BlockNumber);
pub const HOURS: BlockNumber = MINUTES * 60;
pub const DAYS: BlockNumber = HOURS * 24;

// 1 in 4 blocks (on average, not counting collisions) will be primary babe blocks.
pub const PRIMARY_PROBABILITY: (u64, u64) = (1, 4);

#[derive(codec::Encode, codec::Decode)]
pub enum XCMPMessage<XAccountId, XBalance> {
    /// Transfer tokens to the given account from the Parachain account.
    TransferToken(XAccountId, XBalance),
}

/// The version information used to identify this runtime when compiled natively.
#[cfg(feature = "std")]
pub fn native_version() -> NativeVersion {
    NativeVersion {
        runtime_version: VERSION,
        can_author_with: Default::default(),
    }
}

/// We assume that ~10% of the block weight is consumed by `on_initalize` handlers.
/// This is used to limit the maximal weight of a single extrinsic.
const AVERAGE_ON_INITIALIZE_RATIO: Perbill = Perbill::from_percent(10);
/// We allow `Normal` extrinsics to fill up the block up to 75%, the rest can be used
/// by  Operational  extrinsics.
const NORMAL_DISPATCH_RATIO: Perbill = Perbill::from_percent(75);
/// We allow for 2 seconds of compute with a 6 second average block time.
const MAXIMUM_BLOCK_WEIGHT: Weight = 2 * WEIGHT_PER_SECOND;

parameter_types! {
    pub const BlockHashCount: BlockNumber = 250;
    pub const Version: RuntimeVersion = VERSION;
    pub RuntimeBlockLength: BlockLength =
        BlockLength::max_with_normal_ratio(5 * 1024 * 1024, NORMAL_DISPATCH_RATIO);
    pub RuntimeBlockWeights: BlockWeights = BlockWeights::builder()
        .base_block(BlockExecutionWeight::get())
        .for_class(DispatchClass::all(), |weights| {
            weights.base_extrinsic = ExtrinsicBaseWeight::get();
        })
        .for_class(DispatchClass::Normal, |weights| {
            weights.max_total = Some(NORMAL_DISPATCH_RATIO * MAXIMUM_BLOCK_WEIGHT);
        })
        .for_class(DispatchClass::Operational, |weights| {
            weights.max_total = Some(MAXIMUM_BLOCK_WEIGHT);
            // Operational transactions have some extra reserved space, so that they
            // are included even if block reached `MAXIMUM_BLOCK_WEIGHT`.
            weights.reserved = Some(
                MAXIMUM_BLOCK_WEIGHT - NORMAL_DISPATCH_RATIO * MAXIMUM_BLOCK_WEIGHT
            );
        })
        .avg_block_initialization(AVERAGE_ON_INITIALIZE_RATIO)
        .build_or_panic();
    pub const SS58Prefix: u8 = 42;
}

impl frame_system::Config for Runtime {
    /// The identifier used to distinguish between accounts.
    type AccountId = AccountId;
    /// The aggregated dispatch type that is available for extrinsics.
    type Call = Call;
    /// The lookup mechanism to get account ID from whatever is passed in dispatchers.
    type Lookup = IdentityLookup<AccountId>;
    /// The index type for storing how many extrinsics an account has signed.
    type Index = Index;
    /// The index type for blocks.
    type BlockNumber = BlockNumber;
    /// The type for hashing blocks and tries.
    type Hash = Hash;
    /// The hashing algorithm used.
    type Hashing = BlakeTwo256;
    /// The header type.
    type Header = generic::Header<BlockNumber, BlakeTwo256>;
    /// The ubiquitous event type.
    type Event = Event;
    /// The ubiquitous origin type.
    type Origin = Origin;
    /// Maximum number of block number to block hash mappings to keep (oldest pruned first).
    type BlockHashCount = BlockHashCount;
    /// Runtime version.
    type Version = Version;
    /// Converts a module to an index of this module in the runtime.
    type PalletInfo = PalletInfo;
    type AccountData = pallet_balances::AccountData<Balance>;
    type OnNewAccount = ();
    type OnKilledAccount = ();
    type DbWeight = ();
    type BaseCallFilter = ();
    type SystemWeightInfo = ();
    type BlockWeights = RuntimeBlockWeights;
    type BlockLength = RuntimeBlockLength;
    type SS58Prefix = SS58Prefix;
    #[cfg(feature = "aura-grandpa")]
    type OnSetCode = ();
    #[cfg(feature = "cumulus-polkadot")]
    type OnSetCode = ParachainSystem;
}

#[cfg(feature = "aura-grandpa")]
impl pallet_aura::Config for Runtime {
    type AuthorityId = AuraId;
}

#[cfg(feature = "aura-grandpa")]
impl pallet_grandpa::Config for Runtime {
    type Event = Event;
    type Call = Call;
    type KeyOwnerProofSystem = ();
    type KeyOwnerProof = <Self::KeyOwnerProofSystem as KeyOwnerProofSystem<(KeyTypeId, GrandpaId)>>::Proof;
    type KeyOwnerIdentification =
        <Self::KeyOwnerProofSystem as KeyOwnerProofSystem<(KeyTypeId, GrandpaId)>>::IdentificationTuple;
    type HandleEquivocation = ();
    type WeightInfo = ();
}

parameter_types! {
    pub const MinimumPeriod: u64 = SLOT_DURATION / 2;
}

impl pallet_timestamp::Config for Runtime {
    /// A timestamp: milliseconds since the unix epoch.
    type Moment = u64;
    type OnTimestampSet = ();
    type MinimumPeriod = MinimumPeriod;
    type WeightInfo = ();
}

parameter_types! {
    pub const TransactionByteFee: Balance = 1;
}

impl pallet_transaction_payment::Config for Runtime {
    // type Currency = pallet_balances::Module<Runtime, pallet_balances::Instance1>;
    type OnChargeTransaction = pallet_transaction_payment::CurrencyAdapter<DOT, ()>;
    type TransactionByteFee = TransactionByteFee;
    type WeightToFee = IdentityFee<Balance>;
    type FeeMultiplierUpdate = ();
}

impl pallet_sudo::Config for Runtime {
    type Call = Call;
    type Event = Event;
}

impl pallet_utility::Config for Runtime {
    type Call = Call;
    type Event = Event;
    type WeightInfo = ();
}

#[cfg(feature = "cumulus-polkadot")]
impl cumulus_parachain_system::Config for Runtime {
    type Event = Event;
    type OnValidationData = ();
    type SelfParaId = parachain_info::Module<Runtime>;
    type DownwardMessageHandlers = XcmHandler;
    type XcmpMessageHandlers = XcmHandler;
}

#[cfg(feature = "cumulus-polkadot")]
impl parachain_info::Config for Runtime {}

#[cfg(feature = "cumulus-polkadot")]
parameter_types! {
    pub const RococoLocation: MultiLocation = MultiLocation::X1(Junction::Parent);
    pub const RococoNetwork: NetworkId = NetworkId::Polkadot;
    pub RelayChainOrigin: Origin = xcm_handler::Origin::Relay.into();
    pub Ancestry: MultiLocation = Junction::Parachain {
        id: ParachainInfo::parachain_id().into()
    }.into();
}

#[cfg(feature = "cumulus-polkadot")]
type LocationConverter = (
    ParentIsDefault<AccountId>,
    SiblingParachainConvertsVia<Sibling, AccountId>,
    AccountId32Aliases<RococoNetwork, AccountId>,
);

#[cfg(feature = "cumulus-polkadot")]
type LocalAssetTransactor = CurrencyAdapter<
    DOT,
    PolkaBTC,
    // Do a simple punn to convert an AccountId32 MultiLocation into a native chain account ID:
    LocationConverter,
    // Our chain's account ID type (we can't get away without mentioning it explicitly):
    AccountId,
>;

#[cfg(feature = "cumulus-polkadot")]
type LocalOriginConverter = (
    SovereignSignedViaLocation<LocationConverter, Origin>,
    RelayChainAsNative<RelayChainOrigin, Origin>,
    SiblingParachainAsNative<xcm_handler::Origin, Origin>,
    SignedAccountId32AsNative<RococoNetwork, Origin>,
);

#[cfg(feature = "cumulus-polkadot")]
pub struct XcmConfig;

#[cfg(feature = "cumulus-polkadot")]
impl Config for XcmConfig {
    type Call = Call;
    type XcmSender = XcmHandler;
    // How to withdraw and deposit an asset.
    type AssetTransactor = LocalAssetTransactor;
    type OriginConverter = LocalOriginConverter;
    type IsReserve = NativeAsset;
    type IsTeleporter = ();
    type LocationInverter = LocationInverter<Ancestry>;
}

#[cfg(feature = "cumulus-polkadot")]
impl xcm_handler::Config for Runtime {
    type Event = Event;
    type XcmExecutor = XcmExecutor<XcmConfig>;
    type UpwardMessageSender = ParachainSystem;
    type XcmpMessageSender = ParachainSystem;
    type SendXcmOrigin = EnsureRoot<AccountId>;
    type AccountIdConverter = LocationConverter;
}

#[cfg(feature = "cumulus-polkadot")]
pub struct AccountId32Convert;
#[cfg(feature = "cumulus-polkadot")]
impl Convert<AccountId, [u8; 32]> for AccountId32Convert {
    fn convert(account_id: AccountId) -> [u8; 32] {
        account_id.into()
    }
}

#[cfg(feature = "cumulus-polkadot")]
impl parachain_tokens::Config for Runtime {
    type Event = Event;
    type AccountId32Convert = AccountId32Convert;
    type AccountIdConverter = LocationConverter;
    type XcmExecutor = XcmExecutor<XcmConfig>;
    type ParaId = ParachainInfo;
}

parameter_types! {
    pub const ExistentialDeposit: u128 = 1;
    pub const MaxLocks: u32 = 50;
}

/// DOT
impl pallet_balances::Config<pallet_balances::Instance1> for Runtime {
    type MaxLocks = MaxLocks;
    /// The type for recording an account's balance.
    type Balance = Balance;
    /// The ubiquitous event type.
    type Event = Event;
    type DustRemoval = ();
    type ExistentialDeposit = ExistentialDeposit;
    type AccountStore = StorageMapShim<
        pallet_balances::Account<Runtime, pallet_balances::Instance1>,
        frame_system::Provider<Runtime>,
        AccountId,
        pallet_balances::AccountData<Balance>,
    >;
    type WeightInfo = ();
}

/// PolkaBTC
impl pallet_balances::Config<pallet_balances::Instance2> for Runtime {
    type MaxLocks = MaxLocks;
    type Balance = Balance;
    type Event = Event;
    type DustRemoval = ();
    type ExistentialDeposit = ExistentialDeposit;
    type AccountStore = StorageMapShim<
        pallet_balances::Account<Runtime, pallet_balances::Instance2>,
        frame_system::Provider<Runtime>,
        AccountId,
        pallet_balances::AccountData<Balance>,
    >;
    type WeightInfo = ();
}

impl btc_relay::Config for Runtime {
    type Event = Event;
    type WeightInfo = ();
}

pub use collateral::RawEvent as CollateralEvent;

impl collateral::Config for Runtime {
    type Event = Event;
    type DOT = pallet_balances::Pallet<Runtime, pallet_balances::Instance1>;
}

pub use treasury::RawEvent as TreasuryEvent;

impl treasury::Config for Runtime {
    type Event = Event;
    type PolkaBTC = pallet_balances::Pallet<Runtime, pallet_balances::Instance2>;
}

impl security::Config for Runtime {
    type Event = Event;
}

parameter_types! {
    pub const MinimumDeposit: u32 = 10;
    pub const MinimumStake: u32 = 10;
    pub const VotingPeriod: BlockNumber = DAYS;
    pub const MaximumMessageSize: u32 = 256;
}

pub use staked_relayers::RawEvent as StakedRelayersEvent;

impl staked_relayers::Config for Runtime {
    type Event = Event;
    type WeightInfo = ();
    type MinimumDeposit = MinimumDeposit;
    type MinimumStake = MinimumStake;
    type VotingPeriod = VotingPeriod;
    type MaximumMessageSize = MaximumMessageSize;
}

pub use vault_registry::RawEvent as VaultRegistryEvent;

impl vault_registry::Config for Runtime {
    type Event = Event;
    type UnsignedFixedPoint = FixedU128;
    type RandomnessSource = RandomnessCollectiveFlip;
    type WeightInfo = ();
}

pub use exchange_rate_oracle::RawEvent as RawExchangeRateOracleEvent;

impl exchange_rate_oracle::Config for Runtime {
    type Event = Event;
    type UnsignedFixedPoint = FixedU128;
    type WeightInfo = ();
}

impl fee::Config for Runtime {
    type Event = Event;
    type UnsignedFixedPoint = FixedU128;
    type WeightInfo = ();
}

impl sla::Config for Runtime {
    type Event = Event;
    type SignedFixedPoint = FixedI128;
}

pub use refund::{RawEvent as RawRefundEvent, RefundRequest};

impl refund::Config for Runtime {
    type Event = Event;
    type WeightInfo = ();
}

pub use issue::{IssueRequest, RawEvent as RawIssueEvent};

impl issue::Config for Runtime {
    type Event = Event;
    type WeightInfo = ();
}

pub use redeem::{RawEvent as RawRedeemEvent, RedeemRequest};

impl redeem::Config for Runtime {
    type Event = Event;
    type WeightInfo = ();
}

pub use replace::{RawEvent as RawReplaceEvent, ReplaceRequest};

impl replace::Config for Runtime {
    type Event = Event;
    type WeightInfo = ();
}

pub use nomination::RawEvent as RawNominationEvent;

impl nomination::Config for Runtime {
    type Event = Event;
    type UnsignedFixedPoint = FixedU128;
    type WeightInfo = ();
}

macro_rules! construct_polkabtc_runtime {
	($( $modules:tt )*) => {
		#[allow(clippy::large_enum_variant)]
		construct_runtime! {
			pub enum Runtime where
                Block = Block,
                NodeBlock = opaque::Block,
                UncheckedExtrinsic = UncheckedExtrinsic
            {
                System: frame_system::{Pallet, Call, Storage, Config, Event<T>},
                Timestamp: pallet_timestamp::{Pallet, Call, Storage, Inherent},
                Sudo: pallet_sudo::{Pallet, Call, Storage, Config<T>, Event<T>},
                Utility: pallet_utility::{Pallet, Call, Event},
                RandomnessCollectiveFlip: pallet_randomness_collective_flip::{Pallet, Call, Storage},
                TransactionPayment: pallet_transaction_payment::{Pallet, Storage},

                // Tokens & Balances
                DOT: pallet_balances::<Instance1>::{Pallet, Call, Storage, Config<T>, Event<T>},
                PolkaBTC: pallet_balances::<Instance2>::{Pallet, Call, Storage, Config<T>, Event<T>},

                Collateral: collateral::{Pallet, Call, Storage, Event<T>},
                Treasury: treasury::{Pallet, Call, Storage, Event<T>},

                // Bitcoin SPV
                BTCRelay: btc_relay::{Pallet, Call, Config<T>, Storage, Event<T>},

                // Operational
<<<<<<< HEAD
                Security: security::{Module, Call, Storage, Event},
                StakedRelayers: staked_relayers::{Module, Call, Config<T>, Storage, Event<T>},
                VaultRegistry: vault_registry::{Module, Call, Config<T>, Storage, Event<T>},
                ExchangeRateOracle: exchange_rate_oracle::{Module, Call, Config<T>, Storage, Event<T>},
                Issue: issue::{Module, Call, Config<T>, Storage, Event<T>},
                Redeem: redeem::{Module, Call, Config<T>, Storage, Event<T>},
                Replace: replace::{Module, Call, Config<T>, Storage, Event<T>},
                Fee: fee::{Module, Call, Config<T>, Storage, Event<T>},
                Sla: sla::{Module, Call, Config<T>, Storage, Event<T>},
                Refund: refund::{Module, Call, Config<T>, Storage, Event<T>},
                Nomination: nomination::{Module, Call, Config<T>, Storage, Event<T>},
=======
                Security: security::{Pallet, Call, Storage, Event},
                StakedRelayers: staked_relayers::{Pallet, Call, Config<T>, Storage, Event<T>},
                VaultRegistry: vault_registry::{Pallet, Call, Config<T>, Storage, Event<T>},
                ExchangeRateOracle: exchange_rate_oracle::{Pallet, Call, Config<T>, Storage, Event<T>},
                Issue: issue::{Pallet, Call, Config<T>, Storage, Event<T>},
                Redeem: redeem::{Pallet, Call, Config<T>, Storage, Event<T>},
                Replace: replace::{Pallet, Call, Config<T>, Storage, Event<T>},
                Fee: fee::{Pallet, Call, Config<T>, Storage, Event<T>},
                Sla: sla::{Pallet, Call, Config<T>, Storage, Event<T>},
                Refund: refund::{Pallet, Call, Config<T>, Storage, Event<T>},
>>>>>>> d0e00e99

				$($modules)*
			}
		}
	}
}

#[cfg(feature = "cumulus-polkadot")]
construct_polkabtc_runtime! {
    ParachainSystem: cumulus_parachain_system::{Pallet, Call, Storage, Inherent, Event},
    ParachainInfo: parachain_info::{Pallet, Storage, Config},
    ParachainTokens: parachain_tokens::{Pallet, Storage, Call, Event<T>},
    XcmHandler: xcm_handler::{Pallet, Event<T>, Origin, Call},
}

#[cfg(feature = "aura-grandpa")]
construct_polkabtc_runtime! {
    Aura: pallet_aura::{Pallet, Config<T>},
    Grandpa: pallet_grandpa::{Pallet, Call, Storage, Config, Event},
}

/// The address format for describing accounts.
pub type Address = AccountId;
/// Block header type as expected by this runtime.
pub type Header = generic::Header<BlockNumber, BlakeTwo256>;
/// Block type as expected by this runtime.
pub type Block = generic::Block<Header, UncheckedExtrinsic>;
/// A Block signed with a Justification
pub type SignedBlock = generic::SignedBlock<Block>;
/// BlockId type as expected by this runtime.
pub type BlockId = generic::BlockId<Block>;
/// The SignedExtension to the basic transaction logic.
pub type SignedExtra = (
    frame_system::CheckSpecVersion<Runtime>,
    frame_system::CheckTxVersion<Runtime>,
    frame_system::CheckGenesis<Runtime>,
    frame_system::CheckEra<Runtime>,
    frame_system::CheckNonce<Runtime>,
    frame_system::CheckWeight<Runtime>,
    pallet_transaction_payment::ChargeTransactionPayment<Runtime>,
);
/// Unchecked extrinsic type as expected by this runtime.
pub type UncheckedExtrinsic = generic::UncheckedExtrinsic<Address, Call, Signature, SignedExtra>;
/// Extrinsic type that has already been checked.
pub type CheckedExtrinsic = generic::CheckedExtrinsic<AccountId, Call, SignedExtra>;
/// Executive: handles dispatch to the various modules.
pub type Executive =
    frame_executive::Executive<Runtime, Block, frame_system::ChainContext<Runtime>, Runtime, AllPallets>;

#[cfg(not(feature = "disable-runtime-api"))]
impl_runtime_apis! {
    impl sp_api::Core<Block> for Runtime {
        fn version() -> RuntimeVersion {
            VERSION
        }

        fn execute_block(block: Block) {
            Executive::execute_block(block)
        }

        fn initialize_block(header: &<Block as BlockT>::Header) {
            Executive::initialize_block(header)
        }
    }

    impl sp_api::Metadata<Block> for Runtime {
        fn metadata() -> OpaqueMetadata {
            Runtime::metadata().into()
        }
    }

    impl sp_block_builder::BlockBuilder<Block> for Runtime {
        fn apply_extrinsic(extrinsic: <Block as BlockT>::Extrinsic) -> ApplyExtrinsicResult {
            Executive::apply_extrinsic(extrinsic)
        }

        fn finalize_block() -> <Block as BlockT>::Header {
            Executive::finalize_block()
        }

        fn inherent_extrinsics(data: sp_inherents::InherentData) -> Vec<<Block as BlockT>::Extrinsic> {
            data.create_extrinsics()
        }

        fn check_inherents(
            block: Block,
            data: sp_inherents::InherentData,
        ) -> sp_inherents::CheckInherentsResult {
            data.check_extrinsics(&block)
        }

        fn random_seed() -> <Block as BlockT>::Hash {
            RandomnessCollectiveFlip::random_seed().0
        }
    }

    impl sp_transaction_pool::runtime_api::TaggedTransactionQueue<Block> for Runtime {
        fn validate_transaction(
            source: TransactionSource,
            tx: <Block as BlockT>::Extrinsic,
        ) -> TransactionValidity {
            Executive::validate_transaction(source, tx)
        }
    }

    impl sp_offchain::OffchainWorkerApi<Block> for Runtime {
        fn offchain_worker(header: &<Block as BlockT>::Header) {
            Executive::offchain_worker(header)
        }
    }

    #[cfg(feature = "aura-grandpa")]
    impl sp_consensus_aura::AuraApi<Block, AuraId> for Runtime {
        fn slot_duration() -> sp_consensus_aura::SlotDuration {
            sp_consensus_aura::SlotDuration::from_millis(Aura::slot_duration())
        }

        fn authorities() -> Vec<AuraId> {
            Aura::authorities()
        }
    }

    impl sp_session::SessionKeys<Block> for Runtime {
        fn decode_session_keys(
            encoded: Vec<u8>,
        ) -> Option<Vec<(Vec<u8>, sp_core::crypto::KeyTypeId)>> {
            SessionKeys::decode_into_raw_public_keys(&encoded)
        }

        fn generate_session_keys(seed: Option<Vec<u8>>) -> Vec<u8> {
            SessionKeys::generate(seed)
        }
    }

    #[cfg(feature = "aura-grandpa")]
    impl fg_primitives::GrandpaApi<Block> for Runtime {
        fn grandpa_authorities() -> GrandpaAuthorityList {
            Grandpa::grandpa_authorities()
        }

        fn submit_report_equivocation_unsigned_extrinsic(
            _equivocation_proof: fg_primitives::EquivocationProof<
                <Block as BlockT>::Hash,
                NumberFor<Block>,
            >,
            _key_owner_proof: fg_primitives::OpaqueKeyOwnershipProof,
        ) -> Option<()> {
            None
        }

        fn generate_key_ownership_proof(
            _set_id: fg_primitives::SetId,
            _authority_id: GrandpaId,
        ) -> Option<fg_primitives::OpaqueKeyOwnershipProof> {
            // NOTE: this is the only implementation possible since we've
            // defined our key owner proof type as a bottom type (i.e. a type
            // with no values).
            None
        }
    }

    impl frame_system_rpc_runtime_api::AccountNonceApi<Block, AccountId, Index> for Runtime {
        fn account_nonce(account: AccountId) -> Index {
            System::account_nonce(account)
        }
    }

    impl pallet_transaction_payment_rpc_runtime_api::TransactionPaymentApi<Block, Balance> for Runtime {
        fn query_info(
            uxt: <Block as BlockT>::Extrinsic,
            len: u32,
        ) -> pallet_transaction_payment_rpc_runtime_api::RuntimeDispatchInfo<Balance> {
            TransactionPayment::query_info(uxt, len)
        }

        fn query_fee_details(
            uxt: <Block as BlockT>::Extrinsic,
            len: u32,
        ) -> pallet_transaction_payment_rpc_runtime_api::FeeDetails<Balance> {
            TransactionPayment::query_fee_details(uxt, len)
        }
    }

    #[cfg(feature = "runtime-benchmarks")]
    impl frame_benchmarking::Benchmark<Block> for Runtime {
        fn dispatch_benchmark(
            config: frame_benchmarking::BenchmarkConfig
        ) -> Result<Vec<frame_benchmarking::BenchmarkBatch>, sp_runtime::RuntimeString> {
            use frame_benchmarking::{Benchmarking, BenchmarkBatch, add_benchmark, TrackedStorageKey};

            // use frame_system_benchmarking::Module as SystemBench;
            impl frame_system_benchmarking::Config for Runtime {}

            let whitelist: Vec<TrackedStorageKey> = vec![
                // Block Number
                hex_literal::hex!("26aa394eea5630e07c48ae0c9558cef702a5c1b19ab7a04f536c519aca4983ac").to_vec().into(),
                // Total Issuance
                hex_literal::hex!("c2261276cc9d1f8598ea4b6a74b15c2f57c875e4cff74148e4628f264b974c80").to_vec().into(),
                // Execution Phase
                hex_literal::hex!("26aa394eea5630e07c48ae0c9558cef7ff553b5a9862a516939d82b3d3d8661a").to_vec().into(),
                // Event Count
                hex_literal::hex!("26aa394eea5630e07c48ae0c9558cef70a98fdbe9ce6c55837576c60c7af3850").to_vec().into(),
                // System Events
                hex_literal::hex!("26aa394eea5630e07c48ae0c9558cef780d41e5e16056765bc8461851072c9d7").to_vec().into(),
            ];

            let mut batches = Vec::<BenchmarkBatch>::new();
            let params = (&config, &whitelist);

            add_benchmark!(params, batches, btc_relay, BTCRelay);
            add_benchmark!(params, batches, exchange_rate_oracle, ExchangeRateOracle);
            add_benchmark!(params, batches, issue, Issue);
            add_benchmark!(params, batches, redeem, Redeem);
            add_benchmark!(params, batches, replace, Replace);
            add_benchmark!(params, batches, staked_relayers, StakedRelayers);
            add_benchmark!(params, batches, vault_registry, VaultRegistry);
            add_benchmark!(params, batches, fee, Fee);
            add_benchmark!(params, batches, nomination, Nomination);

            if batches.is_empty() { return Err("Benchmark not found for this pallet.".into()) }
            Ok(batches)
        }
    }

    impl module_exchange_rate_oracle_rpc_runtime_api::ExchangeRateOracleApi<
        Block,
        Balance,
        Balance,
    > for Runtime {
        fn btc_to_dots(amount: BalanceWrapper<Balance>) -> Result<BalanceWrapper<Balance>, DispatchError> {
            let result = ExchangeRateOracle::btc_to_dots(amount.amount)?;
            Ok(BalanceWrapper{amount:result})
        }

        fn dots_to_btc(amount: BalanceWrapper<Balance>) -> Result<BalanceWrapper<Balance>, DispatchError> {
            let result = ExchangeRateOracle::dots_to_btc(amount.amount)?;
            Ok(BalanceWrapper{amount:result})
        }
    }

    impl module_staked_relayers_rpc_runtime_api::StakedRelayersApi<
        Block,
        AccountId,
    > for Runtime {
        fn is_transaction_invalid(vault_id: AccountId, raw_tx: Vec<u8>) -> DispatchResult {
            StakedRelayers::is_transaction_invalid(&vault_id, raw_tx)
        }
    }

    impl module_vault_registry_rpc_runtime_api::VaultRegistryApi<
        Block,
        AccountId,
        Balance,
        Balance,
        FixedU128
    > for Runtime {
        fn get_total_collateralization() -> Result<FixedU128, DispatchError> {
            VaultRegistry::get_total_collateralization()
        }

        fn get_first_vault_with_sufficient_collateral(amount: BalanceWrapper<Balance>) -> Result<AccountId, DispatchError> {
            VaultRegistry::get_first_vault_with_sufficient_collateral(amount.amount)
        }

        fn get_first_vault_with_sufficient_tokens(amount: BalanceWrapper<Balance>) -> Result<AccountId, DispatchError> {
            VaultRegistry::get_first_vault_with_sufficient_tokens(amount.amount)
        }

        fn get_premium_redeem_vaults() -> Result<Vec<(AccountId, BalanceWrapper<Balance>)>, DispatchError> {
            let result = VaultRegistry::get_premium_redeem_vaults()?;
            Ok(result.iter().map(|v| (v.0.clone(), BalanceWrapper{amount:v.1})).collect())
        }

        fn get_vaults_with_issuable_tokens() -> Result<Vec<(AccountId, BalanceWrapper<Balance>)>, DispatchError> {
            let result = VaultRegistry::get_vaults_with_issuable_tokens()?;
            Ok(result.iter().map(|v| (v.0.clone(), BalanceWrapper{amount:v.1})).collect())
        }

        fn get_issuable_tokens_from_vault(vault: AccountId) -> Result<BalanceWrapper<Balance>, DispatchError> {
            let result = VaultRegistry::get_issuable_tokens_from_vault(vault)?;
            Ok(BalanceWrapper{amount:result})
        }

        fn get_collateralization_from_vault(vault: AccountId, only_issued: bool) -> Result<FixedU128, DispatchError> {
            VaultRegistry::get_collateralization_from_vault(vault, only_issued)
        }

        fn get_collateralization_from_vault_and_collateral(vault: AccountId, collateral: BalanceWrapper<Balance>, only_issued: bool) -> Result<FixedU128, DispatchError> {
            VaultRegistry::get_collateralization_from_vault_and_collateral(vault, collateral.amount, only_issued)
        }

        fn get_required_collateral_for_polkabtc(amount_btc: BalanceWrapper<Balance>) -> Result<BalanceWrapper<Balance>, DispatchError> {
            let result = VaultRegistry::get_required_collateral_for_polkabtc(amount_btc.amount)?;
            Ok(BalanceWrapper{amount:result})
        }

        fn get_required_collateral_for_vault(vault_id: AccountId) -> Result<BalanceWrapper<Balance>, DispatchError> {
            let result = VaultRegistry::get_required_collateral_for_vault(vault_id)?;
            Ok(BalanceWrapper{amount:result})
        }

        fn is_vault_below_auction_threshold(vault: AccountId) -> Result<bool, DispatchError> {
            VaultRegistry::is_vault_below_auction_threshold(&vault)
        }
    }

    impl module_issue_rpc_runtime_api::IssueApi<
        Block,
        AccountId,
        H256,
        IssueRequest<AccountId, BlockNumber, Balance, Balance>
    > for Runtime {
        fn get_issue_requests(account_id: AccountId) -> Vec<(H256, IssueRequest<AccountId, BlockNumber, Balance, Balance>)> {
            Issue::get_issue_requests_for_account(account_id)
        }

        fn get_vault_issue_requests(account_id: AccountId) -> Vec<(H256, IssueRequest<AccountId, BlockNumber, Balance, Balance>)> {
            Issue::get_issue_requests_for_vault(account_id)
        }
    }

    impl module_redeem_rpc_runtime_api::RedeemApi<
        Block,
        AccountId,
        H256,
        RedeemRequest<AccountId, BlockNumber, Balance, Balance>
    > for Runtime {
        fn get_redeem_requests(account_id: AccountId) -> Vec<(H256, RedeemRequest<AccountId, BlockNumber, Balance, Balance>)> {
            Redeem::get_redeem_requests_for_account(account_id)
        }

        fn get_vault_redeem_requests(account_id: AccountId) -> Vec<(H256, RedeemRequest<AccountId, BlockNumber, Balance, Balance>)> {
            Redeem::get_redeem_requests_for_vault(account_id)
        }
    }

    impl module_refund_rpc_runtime_api::RefundApi<
        Block,
        AccountId,
        H256,
        RefundRequest<AccountId, Balance>
    > for Runtime {
        fn get_refund_requests(account_id: AccountId) -> Vec<(H256, RefundRequest<AccountId, Balance>)> {
            Refund::get_refund_requests_for_account(account_id)
        }

        fn get_refund_requests_by_issue_id(issue_id: H256) -> Option<(H256, RefundRequest<AccountId, Balance>)> {
            Refund::get_refund_requests_by_issue_id(issue_id)
        }

        fn get_vault_refund_requests(account_id: AccountId) -> Vec<(H256, RefundRequest<AccountId, Balance>)> {
            Refund::get_refund_requests_for_vault(account_id)
        }
    }

    impl module_replace_rpc_runtime_api::ReplaceApi<
        Block,
        AccountId,
        H256,
        ReplaceRequest<AccountId, BlockNumber, Balance, Balance>
    > for Runtime {
        fn get_old_vault_replace_requests(account_id: AccountId) -> Vec<(H256, ReplaceRequest<AccountId, BlockNumber, Balance, Balance>)> {
            Replace::get_replace_requests_for_old_vault(account_id)
        }

        fn get_new_vault_replace_requests(account_id: AccountId) -> Vec<(H256, ReplaceRequest<AccountId, BlockNumber, Balance, Balance>)> {
            Replace::get_replace_requests_for_new_vault(account_id)
        }
    }

}

#[cfg(feature = "cumulus-polkadot")]
cumulus_parachain_system::register_validate_block!(Runtime, Executive);<|MERGE_RESOLUTION|>--- conflicted
+++ resolved
@@ -562,19 +562,6 @@
                 BTCRelay: btc_relay::{Pallet, Call, Config<T>, Storage, Event<T>},
 
                 // Operational
-<<<<<<< HEAD
-                Security: security::{Module, Call, Storage, Event},
-                StakedRelayers: staked_relayers::{Module, Call, Config<T>, Storage, Event<T>},
-                VaultRegistry: vault_registry::{Module, Call, Config<T>, Storage, Event<T>},
-                ExchangeRateOracle: exchange_rate_oracle::{Module, Call, Config<T>, Storage, Event<T>},
-                Issue: issue::{Module, Call, Config<T>, Storage, Event<T>},
-                Redeem: redeem::{Module, Call, Config<T>, Storage, Event<T>},
-                Replace: replace::{Module, Call, Config<T>, Storage, Event<T>},
-                Fee: fee::{Module, Call, Config<T>, Storage, Event<T>},
-                Sla: sla::{Module, Call, Config<T>, Storage, Event<T>},
-                Refund: refund::{Module, Call, Config<T>, Storage, Event<T>},
-                Nomination: nomination::{Module, Call, Config<T>, Storage, Event<T>},
-=======
                 Security: security::{Pallet, Call, Storage, Event},
                 StakedRelayers: staked_relayers::{Pallet, Call, Config<T>, Storage, Event<T>},
                 VaultRegistry: vault_registry::{Pallet, Call, Config<T>, Storage, Event<T>},
@@ -585,7 +572,7 @@
                 Fee: fee::{Pallet, Call, Config<T>, Storage, Event<T>},
                 Sla: sla::{Pallet, Call, Config<T>, Storage, Event<T>},
                 Refund: refund::{Pallet, Call, Config<T>, Storage, Event<T>},
->>>>>>> d0e00e99
+                Nomination: nomination::{Pallet, Call, Config<T>, Storage, Event<T>},
 
 				$($modules)*
 			}
