pub mod annuity_escrow_annuity;
pub mod annuity_vault_annuity;
pub mod btc_relay;
pub mod clients_info;
pub mod collator_selection;
pub mod cumulus_pallet_xcmp_queue;
pub mod democracy;
pub mod escrow;
pub mod fee;
pub mod frame_system;
pub mod issue;
pub mod nomination;
pub mod oracle;
pub mod pallet_collective;
pub mod pallet_identity;
pub mod pallet_membership;
pub mod pallet_multisig;
pub mod pallet_preimage;
pub mod pallet_proxy;
pub mod pallet_scheduler;
pub mod pallet_timestamp;
pub mod pallet_utility;
pub mod pallet_xcm;
<<<<<<< HEAD
pub mod replace;
=======
pub mod redeem;
>>>>>>> 166e1307
pub mod security;
pub mod supply;
pub mod tx_pause;
pub mod vault_registry;<|MERGE_RESOLUTION|>--- conflicted
+++ resolved
@@ -21,11 +21,8 @@
 pub mod pallet_timestamp;
 pub mod pallet_utility;
 pub mod pallet_xcm;
-<<<<<<< HEAD
+pub mod redeem;
 pub mod replace;
-=======
-pub mod redeem;
->>>>>>> 166e1307
 pub mod security;
 pub mod supply;
 pub mod tx_pause;
