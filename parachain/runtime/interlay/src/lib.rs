--- conflicted
+++ resolved
@@ -1319,11 +1319,8 @@
         [cumulus_pallet_xcmp_queue, XcmpQueue]
         [pallet_xcm, PolkadotXcm]
         [frame_system, frame_system_benchmarking::Pallet::<Runtime>]
-<<<<<<< HEAD
         [replace, Replace]
-=======
         [redeem, Redeem]
->>>>>>> f5adf9fd
     );
 }
 // [orml_tokens, runtime_common::benchmarking::orml_tokens::Pallet::<Runtime>]
