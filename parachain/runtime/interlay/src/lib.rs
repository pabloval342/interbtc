--- conflicted
+++ resolved
@@ -1587,11 +1587,8 @@
             use frame_benchmarking::{Benchmarking, BenchmarkBatch, TrackedStorageKey};
             impl frame_system_benchmarking::Config for Runtime {}
             // impl  runtime_common::benchmarking::orml_tokens::Config for Runtime {}
-<<<<<<< HEAD
-            // impl  runtime_common::benchmarking::orml_vesting::Config for Runtime {}
-=======
+            impl  runtime_common::benchmarking::orml_vesting::Config for Runtime {}
             impl  runtime_common::benchmarking::orml_asset_registry::Config for Runtime {}
->>>>>>> 55a288a5
 
             use frame_support::traits::WhitelistedStorageKeys;
             let mut whitelist: Vec<TrackedStorageKey> = AllPalletsWithSystem::whitelisted_storage_keys();
