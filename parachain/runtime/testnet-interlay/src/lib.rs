--- conflicted
+++ resolved
@@ -1312,11 +1312,8 @@
         [democracy, Democracy]
         [frame_system, frame_system_benchmarking::Pallet::<Runtime>]
         [orml_tokens, runtime_common::benchmarking::orml_tokens::Pallet::<Runtime>]
-<<<<<<< HEAD
         [orml_vesting, runtime_common::benchmarking::orml_vesting::Pallet::<Runtime>]
-=======
         [orml_asset_registry, runtime_common::benchmarking::orml_asset_registry::Pallet::<Runtime>]
->>>>>>> f77ed03a
         [replace, Replace]
         [redeem, Redeem]
     );
@@ -1462,11 +1459,8 @@
             use frame_benchmarking::{Benchmarking, BenchmarkBatch, TrackedStorageKey};
             impl frame_system_benchmarking::Config for Runtime {}
             impl  runtime_common::benchmarking::orml_tokens::Config for Runtime {}
-<<<<<<< HEAD
             impl  runtime_common::benchmarking::orml_vesting::Config for Runtime {}
-=======
             impl  runtime_common::benchmarking::orml_asset_registry::Config for Runtime {}
->>>>>>> f77ed03a
 
             use frame_support::traits::WhitelistedStorageKeys;
             let mut whitelist: Vec<TrackedStorageKey> = AllPalletsWithSystem::whitelisted_storage_keys();
