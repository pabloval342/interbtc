mod mock;
use mock::{
    issue_testing_utils::{ExecuteIssueBuilder, RequestIssueBuilder},
    nomination_testing_utils::*,
    reward_testing_utils::BasicRewardPool,
    *,
};

const VAULT_1: [u8; 32] = CAROL;
const VAULT_2: [u8; 32] = DAVE;
const ISSUE_RELAYER: [u8; 32] = EVE;
const RELAYER_1: [u8; 32] = FRANK;
const RELAYER_2: [u8; 32] = GRACE;

fn setup_relayer(relayer: [u8; 32], sla: u32, stake: u128) {
    UserData::force_to(
        relayer,
        UserData {
            free_balance: stake,
            ..Default::default()
        },
    );
    // increase sla for block submission
    for _ in 0..sla {
        SlaPallet::event_update_relayer_sla(&account_of(relayer), sla::types::RelayerEvent::StoreBlock).unwrap();
    }
}

// assert that a and b differ by at most 1
macro_rules! assert_eq_modulo_rounding {
    ($left:expr, $right:expr $(,)?) => {{
        match (&$left, &$right) {
            (left_val, right_val) => {
                if (*left_val > *right_val && *left_val - *right_val > 1)
                    || (*right_val > *left_val && *right_val - *left_val > 1)
                {
                    // The reborrows below are intentional. Without them, the stack slot for the
                    // borrow is initialized even before the values are compared, leading to a
                    // noticeable slow down.
                    panic!(
                        r#"assertion failed: `(left == right)`
  left: `{:?}`,
 right: `{:?}`"#,
                        &*left_val, &*right_val
                    )
                }
            }
        }
    }};
}

<<<<<<< HEAD
fn withdraw_vault_global_pool_rewards(account: [u8; 32]) -> i128 {
    let amount = RewardWrappedVaultPallet::compute_reward(&RewardPool::Global, &account_of(account)).unwrap();
=======
fn get_vault_rewards(account: [u8; 32]) -> i128 {
    let amount = RewardVaultPallet::compute_reward(INTERBTC, &RewardPool::Global, &account_of(account)).unwrap();
>>>>>>> c147b8b1
    assert_ok!(Call::Fee(FeeCall::withdraw_vault_wrapped_rewards()).dispatch(origin_of(account_of(account))));
    amount
}

<<<<<<< HEAD
fn get_vault_global_pool_rewards(account: [u8; 32]) -> i128 {
    RewardWrappedVaultPallet::compute_reward(&RewardPool::Global, &account_of(account)).unwrap()
}

fn withdraw_relayer_global_pool_rewards(account: [u8; 32]) -> i128 {
    let amount = RewardWrappedRelayerPallet::compute_reward(&RewardPool::Global, &account_of(account)).unwrap();
=======
fn get_relayer_rewards(account: [u8; 32]) -> i128 {
    let amount = RewardRelayerPallet::compute_reward(INTERBTC, &RewardPool::Global, &account_of(account)).unwrap();
>>>>>>> c147b8b1
    assert_ok!(Call::Fee(FeeCall::withdraw_relayer_wrapped_rewards()).dispatch(origin_of(account_of(account))));
    amount
}

fn withdraw_local_pool_rewards(pool_id: [u8; 32], account: [u8; 32]) -> i128 {
    let amount =
        RewardWrappedVaultPallet::compute_reward(&RewardPool::Local(account_of(pool_id)), &account_of(account))
            .unwrap();
    assert_ok!(Call::Fee(FeeCall::withdraw_vault_wrapped_rewards()).dispatch(origin_of(account_of(account))));
    amount
}

fn get_local_pool_rewards(pool_id: [u8; 32], account: [u8; 32]) -> i128 {
    RewardWrappedVaultPallet::compute_reward(&RewardPool::Local(account_of(pool_id)), &account_of(account)).unwrap()
}

fn distribute_global_pool(pool_id: [u8; 32]) {
    FeePallet::distribute_global_pool::<RewardCollateralVaultPallet>(&account_of(pool_id)).unwrap();
    FeePallet::distribute_global_pool::<RewardWrappedVaultPallet>(&account_of(pool_id)).unwrap();
}

fn get_vault_sla(account: [u8; 32]) -> i128 {
    SlaPallet::vault_sla(account_of(account))
        .into_inner()
        .checked_div(FixedI128::accuracy())
        .unwrap()
}

fn get_vault_collateral(account: [u8; 32]) -> i128 {
    VaultRegistryPallet::get_vault_from_id(&account_of(account))
        .unwrap()
        .collateral
        .try_into()
        .unwrap()
}

fn issue_with_relayer_and_vault(relayer: [u8; 32], vault: [u8; 32], request_amount: u128) {
    let (issue_id, _) = RequestIssueBuilder::new(request_amount).with_vault(vault).request();
    ExecuteIssueBuilder::new(issue_id)
        .with_submitter(vault, true)
        .with_relayer(Some(relayer))
        .assert_execute();
}

#[test]
fn test_vault_fee_pool_withdrawal() {
    ExtBuilder::build().execute_with(|| {
        SecurityPallet::set_active_block_number(1);
        assert_ok!(ExchangeRateOraclePallet::_set_exchange_rate(FixedU128::one()));

        issue_with_relayer_and_vault(ISSUE_RELAYER, VAULT_1, 20000);
        issue_with_relayer_and_vault(ISSUE_RELAYER, VAULT_2, 80000);

        // issue fee is 0.5%
        let mut reward_pool = BasicRewardPool::default();
        reward_pool
            .deposit_stake(VAULT_1, get_vault_sla(VAULT_1) as f64)
            .distribute((20000.0 * 0.005) * 0.7) // set at 70% in tests
            .deposit_stake(VAULT_2, get_vault_sla(VAULT_2) as f64)
            .distribute((80000.0 * 0.005) * 0.7);

        assert_eq_modulo_rounding!(
            withdraw_vault_global_pool_rewards(VAULT_1),
            reward_pool.compute_reward(VAULT_1) as i128
        );
        assert_eq_modulo_rounding!(
            withdraw_vault_global_pool_rewards(VAULT_2),
            reward_pool.compute_reward(VAULT_2) as i128
        );
    });
}

#[test]
fn test_new_nomination_withdraws_global_reward() {
    ExtBuilder::build().execute_with(|| {
        SecurityPallet::set_active_block_number(1);
        enable_nomination();
        assert_ok!(ExchangeRateOraclePallet::_set_exchange_rate(FixedU128::one()));

        issue_with_relayer_and_vault(ISSUE_RELAYER, VAULT_1, 10000);

        assert_nomination_opt_in(VAULT_1);

        // issue fee is 0.5%
        let mut reward_pool = BasicRewardPool::default();
        reward_pool
            .deposit_stake(VAULT_1, get_vault_sla(VAULT_1) as f64)
            .distribute((10000.0 * 0.005) * 0.7); // set at 70% in tests

        assert_eq_modulo_rounding!(
            get_vault_global_pool_rewards(VAULT_1),
            reward_pool.compute_reward(VAULT_1) as i128,
        );
        assert_nominate_collateral(USER, VAULT_1, DEFAULT_NOMINATION);

        // Vault rewards are withdrawn when a new nominator joins
        assert_eq_modulo_rounding!(get_vault_global_pool_rewards(VAULT_1), 0 as i128,);
        assert_eq_modulo_rounding!(get_local_pool_rewards(VAULT_1, VAULT_1), 0 as i128,);
    });
}

#[test]
fn test_fee_nomination() {
    ExtBuilder::build().execute_with(|| {
        SecurityPallet::set_active_block_number(1);
        enable_nomination();
        assert_ok!(ExchangeRateOraclePallet::_set_exchange_rate(FixedU128::one()));

        issue_with_relayer_and_vault(ISSUE_RELAYER, VAULT_1, 10000);

        assert_nomination_opt_in(VAULT_1);
        assert_nominate_collateral(USER, VAULT_1, DEFAULT_NOMINATION);
        issue_with_relayer_and_vault(ISSUE_RELAYER, VAULT_1, 100000);

        // issue fee is 0.5%
        let mut local_reward_pool = BasicRewardPool::default();
        local_reward_pool
            .deposit_stake(VAULT_1, get_vault_collateral(VAULT_1) as f64)
            .deposit_stake(USER, DEFAULT_NOMINATION as f64)
            .distribute((100000.0 * 0.005) * 0.7); // set at 70% in tests

        assert_eq_modulo_rounding!(
            get_vault_global_pool_rewards(VAULT_1),
            local_reward_pool.compute_reward(VAULT_1) as i128 + local_reward_pool.compute_reward(USER) as i128,
        );

        distribute_global_pool(VAULT_1);

        assert_eq_modulo_rounding!(get_vault_global_pool_rewards(VAULT_1), 0 as i128,);

        assert_eq_modulo_rounding!(
            withdraw_local_pool_rewards(VAULT_1, VAULT_1),
            local_reward_pool.compute_reward(VAULT_1) as i128,
        );

        assert_eq_modulo_rounding!(
            withdraw_local_pool_rewards(VAULT_1, USER),
            local_reward_pool.compute_reward(USER) as i128,
        );
    });
}

#[test]
fn test_fee_nomination_slashing() {
    ExtBuilder::build().execute_with(|| {
        SecurityPallet::set_active_block_number(1);
        enable_nomination();
        assert_ok!(ExchangeRateOraclePallet::_set_exchange_rate(FixedU128::one()));

        issue_with_relayer_and_vault(ISSUE_RELAYER, VAULT_1, 10000);

        assert_nomination_opt_in(VAULT_1);
        assert_nominate_collateral(USER, VAULT_1, DEFAULT_NOMINATION);

        // Slash the vault and its nominator
        VaultRegistryPallet::transfer_funds(
            CurrencySource::Collateral(account_of(VAULT_1)),
            CurrencySource::FreeBalance(account_of(VAULT_2)),
            DEFAULT_NOMINATION,
        )
        .unwrap();

        issue_with_relayer_and_vault(ISSUE_RELAYER, VAULT_1, 100000);

        let vault_collateral = get_vault_collateral(VAULT_1) as f64;
        let nominator_collateral = DEFAULT_NOMINATION as f64;
        let slashed_amount = DEFAULT_NOMINATION as f64;
        // issue fee is 0.5%
        let mut local_reward_pool = BasicRewardPool::default();
        local_reward_pool
            .deposit_stake(VAULT_1, vault_collateral)
            .deposit_stake(USER, nominator_collateral)
            .withdraw_stake(
                VAULT_1,
                slashed_amount * vault_collateral / (vault_collateral + nominator_collateral),
            )
            .withdraw_stake(
                USER,
                slashed_amount * nominator_collateral / (vault_collateral + nominator_collateral),
            )
            .distribute((100000.0 * 0.005) * 0.7); // set at 70% in tests

        assert_eq_modulo_rounding!(
            get_vault_global_pool_rewards(VAULT_1),
            local_reward_pool.compute_reward(VAULT_1) as i128 + local_reward_pool.compute_reward(USER) as i128,
        );
    });
}

#[test]
fn test_fee_nomination_withdrawal() {
    ExtBuilder::build().execute_with(|| {
        SecurityPallet::set_active_block_number(1);
        enable_nomination();
        assert_ok!(ExchangeRateOraclePallet::_set_exchange_rate(FixedU128::one()));

        issue_with_relayer_and_vault(ISSUE_RELAYER, VAULT_1, 10000);

        assert_nomination_opt_in(VAULT_1);
        assert_nominate_collateral(USER, VAULT_1, DEFAULT_NOMINATION);
        issue_with_relayer_and_vault(ISSUE_RELAYER, VAULT_1, 50000);
        assert_withdraw_nominator_collateral(USER, VAULT_1, DEFAULT_NOMINATION / 2);
        issue_with_relayer_and_vault(ISSUE_RELAYER, VAULT_1, 50000);

        // issue fee is 0.5%
        let mut local_reward_pool = BasicRewardPool::default();
        local_reward_pool
            .deposit_stake(VAULT_1, get_vault_collateral(VAULT_1) as f64)
            .deposit_stake(USER, DEFAULT_NOMINATION as f64)
            .distribute((50000.0 * 0.005) * 0.7) // set at 70% in tests
            .withdraw_reward(VAULT_1)
            .withdraw_stake(USER, (DEFAULT_NOMINATION / 2) as f64)
            .distribute((50000.0 * 0.005) * 0.7); // set at 70% in tests

        assert_eq_modulo_rounding!(
            get_vault_global_pool_rewards(VAULT_1),
            local_reward_pool.compute_reward(VAULT_1) as i128 + local_reward_pool.compute_reward(USER) as i128,
        );
    });
}

#[test]
fn test_relayer_fee_pool_withdrawal() {
    ExtBuilder::build().execute_with(|| {
        SecurityPallet::set_active_block_number(1);
        assert_ok!(ExchangeRateOraclePallet::_set_exchange_rate(FixedU128::one()));

        setup_relayer(RELAYER_1, 20, 100);
        setup_relayer(RELAYER_2, 33, 200); // 33 + 7 = 40

        // RELAYER_2 initializes the relay and submits 6 blocks
        issue_with_relayer_and_vault(RELAYER_2, VAULT_1, 100000);

        let mut reward_pool = BasicRewardPool::default();
        reward_pool
            .deposit_stake(RELAYER_1, 20.0)
            .deposit_stake(RELAYER_2, 40.0)
            .distribute((100000.0 * 0.005) * 0.2); // set at 20% in tests

        // first relayer gets 33% of the pool
        assert_eq_modulo_rounding!(
            withdraw_relayer_global_pool_rewards(RELAYER_1),
            reward_pool.compute_reward(RELAYER_1) as i128
        );
        // second relayer gets the remaining 66%
        assert_eq_modulo_rounding!(
            withdraw_relayer_global_pool_rewards(RELAYER_2),
            reward_pool.compute_reward(RELAYER_2) as i128
        );
    });
}

#[test]
fn test_maintainer_fee_pool_withdrawal() {
    ExtBuilder::build().execute_with(|| {
        SecurityPallet::set_active_block_number(1);
        assert_ok!(ExchangeRateOraclePallet::_set_exchange_rate(FixedU128::one()));

        issue_with_relayer_and_vault(ISSUE_RELAYER, VAULT_1, 100000);

        let maintainer_rewards = (100000.0 * 0.005) * 0.1; // set at 10% in tests
        let maintainer_account_id = FeePallet::maintainer_account_id();
        let maintainer_balance = TreasuryPallet::get_free_balance(&maintainer_account_id);

        assert_eq_modulo_rounding!(maintainer_balance, maintainer_rewards as u128);
    });
}

#[test]
fn integration_test_fee_with_parachain_shutdown_fails() {
    ExtBuilder::build().execute_with(|| {
        SecurityPallet::set_status(StatusCode::Shutdown);

        assert_noop!(
            Call::Fee(FeeCall::withdraw_vault_collateral_rewards()).dispatch(origin_of(account_of(ALICE))),
            SecurityError::ParachainShutdown
        );
        assert_noop!(
            Call::Fee(FeeCall::withdraw_vault_wrapped_rewards()).dispatch(origin_of(account_of(ALICE))),
            SecurityError::ParachainShutdown
        );
        assert_noop!(
            Call::Fee(FeeCall::withdraw_relayer_collateral_rewards()).dispatch(origin_of(account_of(ALICE))),
            SecurityError::ParachainShutdown
        );
        assert_noop!(
            Call::Fee(FeeCall::withdraw_relayer_wrapped_rewards()).dispatch(origin_of(account_of(ALICE))),
            SecurityError::ParachainShutdown
        );
    })
}<|MERGE_RESOLUTION|>--- conflicted
+++ resolved
@@ -49,28 +49,14 @@
     }};
 }
 
-<<<<<<< HEAD
 fn withdraw_vault_global_pool_rewards(account: [u8; 32]) -> i128 {
-    let amount = RewardWrappedVaultPallet::compute_reward(&RewardPool::Global, &account_of(account)).unwrap();
-=======
-fn get_vault_rewards(account: [u8; 32]) -> i128 {
     let amount = RewardVaultPallet::compute_reward(INTERBTC, &RewardPool::Global, &account_of(account)).unwrap();
->>>>>>> c147b8b1
     assert_ok!(Call::Fee(FeeCall::withdraw_vault_wrapped_rewards()).dispatch(origin_of(account_of(account))));
     amount
 }
 
-<<<<<<< HEAD
-fn get_vault_global_pool_rewards(account: [u8; 32]) -> i128 {
-    RewardWrappedVaultPallet::compute_reward(&RewardPool::Global, &account_of(account)).unwrap()
-}
-
 fn withdraw_relayer_global_pool_rewards(account: [u8; 32]) -> i128 {
-    let amount = RewardWrappedRelayerPallet::compute_reward(&RewardPool::Global, &account_of(account)).unwrap();
-=======
-fn get_relayer_rewards(account: [u8; 32]) -> i128 {
     let amount = RewardRelayerPallet::compute_reward(INTERBTC, &RewardPool::Global, &account_of(account)).unwrap();
->>>>>>> c147b8b1
     assert_ok!(Call::Fee(FeeCall::withdraw_relayer_wrapped_rewards()).dispatch(origin_of(account_of(account))));
     amount
 }
