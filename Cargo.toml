[workspace]
members = [
  "crates/x-core",
  "crates/bitcoin",
  "crates/btc-relay",
  "crates/security",
  "crates/staked-relayers",
  "crates/exchange-rate-oracle",
  "crates/vault-registry",
  "crates/treasury",
  "crates/collateral",
  "crates/issue",
<<<<<<< HEAD
  "crates/replace",
=======
  "crates/redeem",
>>>>>>> 6b275405
  "parachain",
  "parachain/runtime",
]<|MERGE_RESOLUTION|>--- conflicted
+++ resolved
@@ -10,11 +10,8 @@
   "crates/treasury",
   "crates/collateral",
   "crates/issue",
-<<<<<<< HEAD
   "crates/replace",
-=======
   "crates/redeem",
->>>>>>> 6b275405
   "parachain",
   "parachain/runtime",
 ]